# encoding: utf-8
"""
Tests of elphyio
"""

from __future__ import division

try:
    import unittest2 as unittest
except ImportError:
    import unittest

from neo.io import ElphyIO

import numpy

from neo.test.iotest.common_io_test import BaseTestIO

class TestElphyIO( BaseTestIO, unittest.TestCase ):
    ioclass = ElphyIO
<<<<<<< HEAD
    files_to_test = [
                     'ElphyExample.DAT',
                     'ElphyExample_Mode1.dat',
                     'ElphyExample_Mode2.dat',
                     'ElphyExample_Mode3.dat',
                    ]
    #files_to_download = files_to_test
=======
    files_to_test = []
                     #'ElphyExample.DAT',
                     #'ElphyExample_Mode1.dat',
                     #'ElphyExample_Mode2.dat',
                     #'ElphyExample_Mode3.dat',
                    #]
    files_to_download = files_to_test
>>>>>>> 8ca76996


if __name__ == "__main__":
    unittest.main()<|MERGE_RESOLUTION|>--- conflicted
+++ resolved
@@ -18,24 +18,13 @@
 
 class TestElphyIO( BaseTestIO, unittest.TestCase ):
     ioclass = ElphyIO
-<<<<<<< HEAD
     files_to_test = [
                      'ElphyExample.DAT',
                      'ElphyExample_Mode1.dat',
                      'ElphyExample_Mode2.dat',
                      'ElphyExample_Mode3.dat',
                     ]
-    #files_to_download = files_to_test
-=======
-    files_to_test = []
-                     #'ElphyExample.DAT',
-                     #'ElphyExample_Mode1.dat',
-                     #'ElphyExample_Mode2.dat',
-                     #'ElphyExample_Mode3.dat',
-                    #]
     files_to_download = files_to_test
->>>>>>> 8ca76996
-
 
 if __name__ == "__main__":
     unittest.main()