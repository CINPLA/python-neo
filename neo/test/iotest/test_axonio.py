--- conflicted
+++ resolved
@@ -26,28 +26,21 @@
                      ]
     files_to_download = files_to_test
     ioclass = AxonIO
-<<<<<<< HEAD
-
-    def test_read_protocol(self):
-        reader = AxonIO(filename=self.get_filename_path('File_axon_7.abf'))
-        segments = reader.read_protocol()
     
     def test_annotations(self):
         reader = AxonIO(filename=self.get_filename_path('File_axon_2.abf'))
         bl = reader.read_block()
         ev = bl.segments[0].events[0]
         assert 'comments' in ev.annotations
-=======
     
     def test_read_protocol(self):
         for f in self.files_to_test:
             filename = self.get_filename_path(f)
             reader = AxonIO(filename=filename)
             bl = reader.read_block(lazy=True)
-            if bl.annotations['abf_version'].startswith('2'):
+            if bl.annotations['abf_version']>=2.:
                 reader.read_protocol()
         
->>>>>>> bd36cf01
 
 if __name__ == "__main__":
     unittest.main()