# -*- coding: utf-8 -*-
"""
Tests of the neo.core.epoch.Epoch class
"""

import unittest
import warnings

import numpy as np
import quantities as pq
import pickle
import os
from numpy.testing import assert_array_equal

try:
    from IPython.lib.pretty import pretty
except ImportError as err:
    HAVE_IPYTHON = False
else:
    HAVE_IPYTHON = True

from neo.core.epoch import Epoch
from neo.core import Segment
from neo.test.tools import (assert_neo_object_is_compliant,
                            assert_arrays_equal, assert_arrays_almost_equal,
                            assert_same_sub_schema)
from neo.test.generate_datasets import (get_fake_value, get_fake_values,
                                        fake_neo, TEST_ANNOTATIONS)


class Test__generate_datasets(unittest.TestCase):
    def setUp(self):
        np.random.seed(0)
        self.annotations = dict([(str(x), TEST_ANNOTATIONS[x]) for x in
                                 range(len(TEST_ANNOTATIONS))])

    def test__get_fake_values(self):
        self.annotations['seed'] = 0
        times = get_fake_value('times', pq.Quantity, seed=0, dim=1)
        durations = get_fake_value('durations', pq.Quantity, seed=1, dim=1)
        labels = get_fake_value('labels', np.ndarray, seed=2, dim=1, dtype='S')
        name = get_fake_value('name', str, seed=3, obj=Epoch)
        description = get_fake_value('description', str,
                                     seed=4, obj='Epoch')
        file_origin = get_fake_value('file_origin', str)
        arr_ann = get_fake_value('array_annotations', dict, seed=6, obj=Epoch, n=5)
        attrs1 = {'name': name,
                  'description': description,
                  'file_origin': file_origin}
        attrs2 = attrs1.copy()
        attrs2.update(self.annotations)
        attrs2['array_annotations'] = arr_ann

        res11 = get_fake_values(Epoch, annotate=False, seed=0)
        res12 = get_fake_values('Epoch', annotate=False, seed=0)
        res21 = get_fake_values(Epoch, annotate=True, seed=0)
        res22 = get_fake_values('Epoch', annotate=True, seed=0)

        assert_arrays_equal(res11.pop('times'), times)
        assert_arrays_equal(res12.pop('times'), times)
        assert_arrays_equal(res21.pop('times'), times)
        assert_arrays_equal(res22.pop('times'), times)

        assert_arrays_equal(res11.pop('durations'), durations)
        assert_arrays_equal(res12.pop('durations'), durations)
        assert_arrays_equal(res21.pop('durations'), durations)
        assert_arrays_equal(res22.pop('durations'), durations)

        assert_arrays_equal(res11.pop('labels'), labels)
        assert_arrays_equal(res12.pop('labels'), labels)
        assert_arrays_equal(res21.pop('labels'), labels)
        assert_arrays_equal(res22.pop('labels'), labels)

        self.assertEqual(res11, attrs1)
        self.assertEqual(res12, attrs1)
        # Array annotations need to be compared separately
        # because numpy arrays define equality differently
        arr_ann_res21 = res21.pop('array_annotations')
        arr_ann_attrs2 = attrs2.pop('array_annotations')
        self.assertEqual(res21, attrs2)
        assert_arrays_equal(arr_ann_res21['valid'], arr_ann_attrs2['valid'])
        assert_arrays_equal(arr_ann_res21['number'], arr_ann_attrs2['number'])
        arr_ann_res22 = res22.pop('array_annotations')
        self.assertEqual(res22, attrs2)
        assert_arrays_equal(arr_ann_res22['valid'], arr_ann_attrs2['valid'])
        assert_arrays_equal(arr_ann_res22['number'], arr_ann_attrs2['number'])

    def test__fake_neo__cascade(self):
        self.annotations['seed'] = None
        obj_type = Epoch
        cascade = True
        res = fake_neo(obj_type=obj_type, cascade=cascade)

        self.assertTrue(isinstance(res, Epoch))
        assert_neo_object_is_compliant(res)
        self.assertEqual(res.annotations, self.annotations)

    def test__fake_neo__nocascade(self):
        self.annotations['seed'] = None
        obj_type = 'Epoch'
        cascade = False
        res = fake_neo(obj_type=obj_type, cascade=cascade)

        self.assertTrue(isinstance(res, Epoch))
        assert_neo_object_is_compliant(res)
        self.assertEqual(res.annotations, self.annotations)


class TestEpoch(unittest.TestCase):
    def test_Epoch_creation(self):
        params = {'test2': 'y1', 'test3': True}
        arr_ann = {'names': ['a', 'b', 'c'], 'index': np.arange(10, 13)}
        epc = Epoch([1.1, 1.5, 1.7] * pq.ms, durations=[20, 40, 60] * pq.ns,
                    labels=np.array(['test epoch 1',
                                     'test epoch 2',
                                     'test epoch 3'], dtype='S'),
                    name='test', description='tester',
                    file_origin='test.file',
                    test1=1, array_annotations=arr_ann, **params)
        epc.annotate(test1=1.1, test0=[1, 2])
        assert_neo_object_is_compliant(epc)

        assert_arrays_equal(epc.times, [1.1, 1.5, 1.7] * pq.ms)
        assert_arrays_equal(epc.durations, [20, 40, 60] * pq.ns)
        assert_arrays_equal(epc.labels, np.array(['test epoch 1',
                                                  'test epoch 2',
                                                  'test epoch 3'], dtype='S'))
        self.assertEqual(epc.name, 'test')
        self.assertEqual(epc.description, 'tester')
        self.assertEqual(epc.file_origin, 'test.file')
        self.assertEqual(epc.annotations['test0'], [1, 2])
        self.assertEqual(epc.annotations['test1'], 1.1)
        self.assertEqual(epc.annotations['test2'], 'y1')
        self.assertTrue(epc.annotations['test3'])
        assert_arrays_equal(epc.array_annotations['names'], np.array(['a', 'b', 'c']))
        assert_arrays_equal(epc.array_annotations['index'], np.arange(10, 13))

    def test_Epoch_repr(self):
        params = {'test2': 'y1', 'test3': True}
        epc = Epoch([1.1, 1.5, 1.7] * pq.ms, durations=[20, 40, 60] * pq.ns,
                    labels=np.array(['test epoch 1',
                                     'test epoch 2',
                                     'test epoch 3'], dtype='S'),
                    name='test', description='tester',
                    file_origin='test.file',
                    test1=1, **params)
        epc.annotate(test1=1.1, test0=[1, 2])
        assert_neo_object_is_compliant(epc)

        targ = ('<Epoch: test epoch 1@1.1 ms for 20.0 ns, ' +
                'test epoch 2@1.5 ms for 40.0 ns, ' +
                'test epoch 3@1.7 ms for 60.0 ns>')

        res = repr(epc)

        self.assertEqual(targ, res)

    def test_Epoch_merge(self):
        params1 = {'test2': 'y1', 'test3': True}
        params2 = {'test2': 'no', 'test4': False}
        paramstarg = {'test2': 'yes;no',
                      'test3': True,
                      'test4': False}
        arr_ann1 = {'index': np.arange(10, 13)}
        arr_ann2 = {'index': np.arange(3), 'test': ['a', 'b', 'c']}
        epc1 = Epoch([1.1, 1.5, 1.7] * pq.ms,
                     durations=[20, 40, 60] * pq.us,
                     labels=np.array(['test epoch 1 1',
                                      'test epoch 1 2',
                                      'test epoch 1 3'], dtype='S'),
                     name='test', description='tester 1',
                     file_origin='test.file',
                     test1=1, array_annotations=arr_ann1, **params1)
        epc2 = Epoch([2.1, 2.5, 2.7] * pq.us,
                     durations=[3, 5, 7] * pq.ms,
                     labels=np.array(['test epoch 2 1',
                                      'test epoch 2 2',
                                      'test epoch 2 3'], dtype='S'),
                     name='test', description='tester 2',
                     file_origin='test.file',
                     test1=1, array_annotations=arr_ann2, **params2)
        epctarg = Epoch([1.1, 1.5, 1.7, .0021, .0025, .0027] * pq.ms,
                        durations=[20, 40, 60, 3000, 5000, 7000] * pq.us,
                        labels=np.array(['test epoch 1 1',
                                         'test epoch 1 2',
                                         'test epoch 1 3',
                                         'test epoch 2 1',
                                         'test epoch 2 2',
                                         'test epoch 2 3'], dtype='S'),
                        name='test',
                        description='merge(tester 1, tester 2)',
                        file_origin='test.file',
                        array_annotations={'index': [10, 11, 12, 0, 1, 2]},
                        test1=1, **paramstarg)
        assert_neo_object_is_compliant(epc1)
        assert_neo_object_is_compliant(epc2)
        assert_neo_object_is_compliant(epctarg)

        with warnings.catch_warnings(record=True) as w:
            epcres = epc1.merge(epc2)

            self.assertTrue(len(w) == 1)
            self.assertEqual(w[0].category, UserWarning)
            self.assertSequenceEqual(str(w[0].message), "The following array annotations were "
                                                        "omitted, because they were only present"
                                                        " in one of the merged objects: "
                                                        "[] from the one that was merged "
                                                        "into and ['test'] from the one that "
                                                        "was merged into the other")

        assert_neo_object_is_compliant(epcres)
        assert_same_sub_schema(epctarg, epcres)
        # Remove this, when array_annotations are added to assert_same_sub_schema
        assert_arrays_equal(epcres.array_annotations['index'], np.array([10, 11, 12, 0, 1, 2]))
        self.assertTrue('test' not in epcres.array_annotations)

    def test__children(self):
        params = {'test2': 'y1', 'test3': True}
        epc = Epoch([1.1, 1.5, 1.7] * pq.ms, durations=[20, 40, 60] * pq.ns,
                    labels=np.array(['test epoch 1',
                                     'test epoch 2',
                                     'test epoch 3'], dtype='S'),
                    name='test', description='tester',
                    file_origin='test.file',
                    test1=1, **params)
        epc.annotate(test1=1.1, test0=[1, 2])
        assert_neo_object_is_compliant(epc)

        segment = Segment(name='seg1')
        segment.epochs = [epc]
        segment.create_many_to_one_relationship()

        self.assertEqual(epc._single_parent_objects, ('Segment',))
        self.assertEqual(epc._multi_parent_objects, ())

        self.assertEqual(epc._single_parent_containers, ('segment',))
        self.assertEqual(epc._multi_parent_containers, ())

        self.assertEqual(epc._parent_objects, ('Segment',))
        self.assertEqual(epc._parent_containers, ('segment',))

        self.assertEqual(len(epc.parents), 1)
        self.assertEqual(epc.parents[0].name, 'seg1')

        assert_neo_object_is_compliant(epc)

    @unittest.skipUnless(HAVE_IPYTHON, "requires IPython")
    def test__pretty(self):
        epc = Epoch([1.1, 1.5, 1.7] * pq.ms, durations=[20, 40, 60] * pq.ns,
                    labels=np.array(['test epoch 1',
                                     'test epoch 2',
                                     'test epoch 3'], dtype='S'),
                    name='test', description='tester',
                    file_origin='test.file')
        epc.annotate(test1=1.1, test0=[1, 2])
        assert_neo_object_is_compliant(epc)

        prepr = pretty(epc)
        targ = ("Epoch\nname: '%s'\ndescription: '%s'\nannotations: %s" %
                (epc.name, epc.description, pretty(epc.annotations)))

        self.assertEqual(prepr, targ)

    def test__time_slice(self):
        arr_ann = {'index': np.arange(3), 'test': ['a', 'b', 'c']}
        epc = Epoch(times=[10, 20, 30] * pq.s, durations=[10, 5, 7] * pq.ms,
                    labels=np.array(['btn0', 'btn1', 'btn2'], dtype='S'),
                    foo='bar', array_annotations=arr_ann)

        epc2 = epc.time_slice(10 * pq.s, 20 * pq.s)
        assert_arrays_equal(epc2.times, [10, 20] * pq.s)
        assert_arrays_equal(epc2.durations, [10, 5] * pq.ms)
        assert_arrays_equal(epc2.labels, np.array(['btn0', 'btn1'], dtype='S'))
        self.assertEqual(epc.annotations, epc2.annotations)
        assert_arrays_equal(epc2.array_annotations['index'], np.arange(2))
        assert_arrays_equal(epc2.array_annotations['test'], np.array(['a', 'b']))

    def test_time_slice2(self):
        params = {'test2': 'y1', 'test3': True}
        arr_ann = {'index': np.arange(3), 'test': ['a', 'b', 'c']}
        epc = Epoch([1.1, 1.5, 1.7] * pq.ms, durations=[20, 40, 60] * pq.ns,
                    labels=np.array(['test epoch 1',
                                     'test epoch 2',
                                     'test epoch 3'], dtype='S'),
                    name='test', description='tester',
                    file_origin='test.file',
                    test1=1, array_annotations=arr_ann, **params)
        epc.annotate(test1=1.1, test0=[1, 2])
        assert_neo_object_is_compliant(epc)

        targ = Epoch([1.5] * pq.ms, durations=[40] * pq.ns,
                     labels=np.array(['test epoch 2'], dtype='S'),
                     name='test', description='tester',
                     file_origin='test.file',
                     test1=1, array_annotations={'index': [1], 'test': ['b']},
                     **params)
        targ.annotate(test1=1.1, test0=[1, 2])
        assert_neo_object_is_compliant(targ)

        t_start = 1.2
        t_stop = 1.6
        result = epc.time_slice(t_start, t_stop)

        assert_arrays_equal(result.times, targ.times)
        assert_arrays_equal(result.durations, targ.durations)
        assert_arrays_equal(result.labels, targ.labels)
        self.assertEqual(result.name, targ.name)
        self.assertEqual(result.description, targ.description)
        self.assertEqual(result.file_origin, targ.file_origin)
        self.assertEqual(result.annotations['test0'], targ.annotations['test0'])
        self.assertEqual(result.annotations['test1'], targ.annotations['test1'])
        self.assertEqual(result.annotations['test2'], targ.annotations['test2'])
        assert_arrays_equal(result.array_annotations['index'], np.array([1]))
        assert_arrays_equal(result.array_annotations['test'], np.array(['b']))

    def test_time_slice_out_of_boundries(self):
        params = {'test2': 'y1', 'test3': True}
        arr_ann = {'index': np.arange(3), 'test': ['a', 'b', 'c']}
        epc = Epoch([1.1, 1.5, 1.7] * pq.ms, durations=[20, 40, 60] * pq.ns,
                    labels=np.array(['test epoch 1',
                                     'test epoch 2',
                                     'test epoch 3'], dtype='S'),
                    name='test', description='tester',
                    file_origin='test.file',
                    test1=1, array_annotations=arr_ann, **params)
        epc.annotate(test1=1.1, test0=[1, 2])
        assert_neo_object_is_compliant(epc)

        targ = Epoch([1.1, 1.5, 1.7] * pq.ms, durations=[20, 40, 60] * pq.ns,
                     labels=np.array(['test epoch 1',
                                      'test epoch 2',
                                      'test epoch 3'], dtype='S'),
                     name='test', description='tester',
                     file_origin='test.file',
                     test1=1, array_annotations=arr_ann, **params)
        targ.annotate(test1=1.1, test0=[1, 2])
        assert_neo_object_is_compliant(targ)

        t_start = 0.0001
        t_stop = 30
        result = epc.time_slice(t_start, t_stop)

        assert_arrays_equal(result.times, targ.times)
        assert_arrays_equal(result.durations, targ.durations)
        assert_arrays_equal(result.labels, targ.labels)
        self.assertEqual(result.name, targ.name)
        self.assertEqual(result.description, targ.description)
        self.assertEqual(result.file_origin, targ.file_origin)
        self.assertEqual(result.annotations['test0'], targ.annotations['test0'])
        self.assertEqual(result.annotations['test1'], targ.annotations['test1'])
        self.assertEqual(result.annotations['test2'], targ.annotations['test2'])
        assert_arrays_equal(result.array_annotations['index'], arr_ann['index'])
        assert_arrays_equal(result.array_annotations['test'], arr_ann['test'])

    def test_time_slice_empty(self):
        params = {'test2': 'y1', 'test3': True}
        epc = Epoch([] * pq.ms, durations=[] * pq.ns,
                    labels=np.array([], dtype='S'),
                    name='test', description='tester',
                    file_origin='test.file',
                    test1=1, **params)
        epc.annotate(test1=1.1, test0=[1, 2])
        assert_neo_object_is_compliant(epc)

        targ = Epoch([] * pq.ms, durations=[] * pq.ns,
                     labels=np.array([], dtype='S'),
                     name='test', description='tester',
                     file_origin='test.file',
                     test1=1, **params)
        targ.annotate(test1=1.1, test0=[1, 2])
        assert_neo_object_is_compliant(targ)

        t_start = 1.2
        t_stop = 1.6
        result = epc.time_slice(t_start, t_stop)

        assert_arrays_equal(result.times, targ.times)
        assert_arrays_equal(result.durations, targ.durations)
        assert_arrays_equal(result.labels, targ.labels)
        self.assertEqual(result.name, targ.name)
        self.assertEqual(result.description, targ.description)
        self.assertEqual(result.file_origin, targ.file_origin)
        self.assertEqual(result.annotations['test0'], targ.annotations['test0'])
        self.assertEqual(result.annotations['test1'], targ.annotations['test1'])
        self.assertEqual(result.annotations['test2'], targ.annotations['test2'])
        assert_arrays_equal(result.array_annotations['durations'],
                            np.array([], dtype='float64')*pq.ns)
        assert_arrays_equal(result.array_annotations['labels'], np.array([], dtype='S'))

    def test_time_slice_none_stop(self):
        params = {'test2': 'y1', 'test3': True}
        arr_ann = {'index': np.arange(3), 'test': ['a', 'b', 'c']}
        epc = Epoch([1.1, 1.5, 1.7] * pq.ms, durations=[20, 40, 60] * pq.ns,
                    labels=np.array(['test epoch 1',
                                     'test epoch 2',
                                     'test epoch 3'], dtype='S'),
                    name='test', description='tester',
                    file_origin='test.file',
                    test1=1, array_annotations=arr_ann, **params)
        epc.annotate(test1=1.1, test0=[1, 2])
        assert_neo_object_is_compliant(epc)

        targ = Epoch([1.5, 1.7] * pq.ms, durations=[40, 60] * pq.ns,
                     labels=np.array(['test epoch 2',
                                      'test epoch 3'], dtype='S'),
                     name='test', description='tester',
                     file_origin='test.file',
                     test1=1, array_annotations={'index': [1, 2], 'test': ['b', 'c']},
                     **params)
        targ.annotate(test1=1.1, test0=[1, 2])
        assert_neo_object_is_compliant(targ)

        t_start = 1.2
        t_stop = None
        result = epc.time_slice(t_start, t_stop)

        assert_arrays_equal(result.times, targ.times)
        assert_arrays_equal(result.durations, targ.durations)
        assert_arrays_equal(result.labels, targ.labels)
        self.assertEqual(result.name, targ.name)
        self.assertEqual(result.description, targ.description)
        self.assertEqual(result.file_origin, targ.file_origin)
        self.assertEqual(result.annotations['test0'], targ.annotations['test0'])
        self.assertEqual(result.annotations['test1'], targ.annotations['test1'])
        self.assertEqual(result.annotations['test2'], targ.annotations['test2'])
        assert_arrays_equal(result.array_annotations['index'], np.array([1, 2]))
        assert_arrays_equal(result.array_annotations['test'], np.array(['b', 'c']))

    def test_time_slice_none_start(self):
        params = {'test2': 'y1', 'test3': True}
        arr_ann = {'index': np.arange(3), 'test': ['a', 'b', 'c']}
        epc = Epoch([1.1, 1.5, 1.7] * pq.ms, durations=[20, 40, 60] * pq.ns,
                    labels=np.array(['test epoch 1',
                                     'test epoch 2',
                                     'test epoch 3'], dtype='S'),
                    name='test', description='tester',
                    file_origin='test.file',
                    test1=1, array_annotations=arr_ann, **params)
        epc.annotate(test1=1.1, test0=[1, 2])
        assert_neo_object_is_compliant(epc)

        targ = Epoch([1.1, 1.5] * pq.ms, durations=[20, 40] * pq.ns,
                     labels=np.array(['test epoch 1', 'test epoch 2'], dtype='S'),
                     name='test', description='tester',
                     file_origin='test.file',
                     test1=1, array_annotations={'index': [0, 1], 'test': ['a', 'b']},
                     **params)
        targ.annotate(test1=1.1, test0=[1, 2])
        assert_neo_object_is_compliant(targ)

        t_start = None
        t_stop = 1.6
        result = epc.time_slice(t_start, t_stop)

        assert_arrays_equal(result.times, targ.times)
        assert_arrays_equal(result.durations, targ.durations)
        assert_arrays_equal(result.labels, targ.labels)
        self.assertEqual(result.name, targ.name)
        self.assertEqual(result.description, targ.description)
        self.assertEqual(result.file_origin, targ.file_origin)
        self.assertEqual(result.annotations['test0'], targ.annotations['test0'])
        self.assertEqual(result.annotations['test1'], targ.annotations['test1'])
        self.assertEqual(result.annotations['test2'], targ.annotations['test2'])
        assert_arrays_equal(result.array_annotations['index'], np.array([0, 1]))
        assert_arrays_equal(result.array_annotations['test'], np.array(['a', 'b']))

    def test_time_slice_none_both(self):
        params = {'test2': 'y1', 'test3': True}
        arr_ann = {'index': np.arange(3), 'test': ['a', 'b', 'c']}
        epc = Epoch([1.1, 1.5, 1.7] * pq.ms, durations=[20, 40, 60] * pq.ns,
                    labels=np.array(['test epoch 1',
                                     'test epoch 2',
                                     'test epoch 3'], dtype='S'),
                    name='test', description='tester',
                    file_origin='test.file',
                    test1=1, array_annotations=arr_ann, **params)
        epc.annotate(test1=1.1, test0=[1, 2])
        assert_neo_object_is_compliant(epc)

        targ = Epoch([1.1, 1.5, 1.7] * pq.ms, durations=[20, 40, 60] * pq.ns,
                     labels=np.array(['test epoch 1',
                                      'test epoch 2',
                                      'test epoch 3'], dtype='S'),
                     name='test', description='tester',
                     file_origin='test.file',
                     test1=1, array_annotations=arr_ann,
                     **params)
        targ.annotate(test1=1.1, test0=[1, 2])
        assert_neo_object_is_compliant(targ)

        t_start = None
        t_stop = None
        result = epc.time_slice(t_start, t_stop)

        assert_arrays_equal(result.times, targ.times)
        assert_arrays_equal(result.durations, targ.durations)
        assert_arrays_equal(result.labels, targ.labels)
        self.assertEqual(result.name, targ.name)
        self.assertEqual(result.description, targ.description)
        self.assertEqual(result.file_origin, targ.file_origin)
        self.assertEqual(result.annotations['test0'], targ.annotations['test0'])
        self.assertEqual(result.annotations['test1'], targ.annotations['test1'])
        self.assertEqual(result.annotations['test2'], targ.annotations['test2'])
        assert_arrays_equal(result.array_annotations['index'], np.array([0, 1, 2]))
        assert_arrays_equal(result.array_annotations['test'], np.array(['a', 'b', 'c']))

    def test_time_slice_differnt_units(self):
        params = {'test2': 'y1', 'test3': True}
        arr_ann = {'index': np.arange(3), 'test': ['a', 'b', 'c']}
        epc = Epoch([1.1, 1.5, 1.7] * pq.ms, durations=[20, 40, 60] * pq.ns,
                    labels=np.array(['test epoch 1',
                                     'test epoch 2',
                                     'test epoch 3'], dtype='S'),
                    name='test', description='tester',
                    file_origin='test.file',
                    test1=1, array_annotations=arr_ann, **params)
        epc.annotate(test1=1.1, test0=[1, 2])
        assert_neo_object_is_compliant(epc)

        targ = Epoch([1.5] * pq.ms, durations=[40] * pq.ns,
                     labels=np.array(['test epoch 2'], dtype='S'),
                     name='test', description='tester',
                     file_origin='test.file',
                     test1=1, array_annotations={'index': [1], 'test': ['b']},
                     **params)
        targ.annotate(test1=1.1, test0=[1, 2])
        assert_neo_object_is_compliant(targ)

        t_start = 0.0012 * pq.s
        t_stop = 0.0016 * pq.s
        result = epc.time_slice(t_start, t_stop)

        assert_arrays_equal(result.times, targ.times)
        assert_arrays_equal(result.durations, targ.durations)
        assert_arrays_equal(result.labels, targ.labels)
        self.assertEqual(result.name, targ.name)
        self.assertEqual(result.description, targ.description)
        self.assertEqual(result.file_origin, targ.file_origin)
        self.assertEqual(result.annotations['test0'], targ.annotations['test0'])
        self.assertEqual(result.annotations['test1'], targ.annotations['test1'])
        self.assertEqual(result.annotations['test2'], targ.annotations['test2'])
        assert_arrays_equal(result.array_annotations['index'], np.array([1]))
        assert_arrays_equal(result.array_annotations['test'], np.array(['b']))

    def test_as_array(self):
        times = [2, 3, 4, 5]
        durations = [0.1, 0.2, 0.3, 0.4]
        epc = Epoch(times * pq.ms, durations=durations * pq.ms)
        epc_as_arr = epc.as_array(units='ms')
        self.assertIsInstance(epc_as_arr, np.ndarray)
        assert_array_equal(times, epc_as_arr)

    def test_as_quantity(self):
        times = [2, 3, 4, 5]
        durations = [0.1, 0.2, 0.3, 0.4]
        epc = Epoch(times * pq.ms, durations=durations * pq.ms)
        epc_as_q = epc.as_quantity()
        self.assertIsInstance(epc_as_q, pq.Quantity)
        assert_array_equal(times * pq.ms, epc_as_q)

    def test_getitem(self):
        times = [2, 3, 4, 5]
        durations = [0.1, 0.2, 0.3, 0.4]
        labels = ["A", "B", "C", "D"]
        epc = Epoch(times * pq.ms, durations=durations * pq.ms, labels=labels)
        single_epoch = epc[2]
        self.assertIsInstance(single_epoch, Epoch)
        assert_array_equal(single_epoch.times, np.array([4.0]))
        assert_array_equal(single_epoch.durations, np.array([0.3]))
        assert_array_equal(single_epoch.labels, np.array(["C"]))

    def test_slice(self):
        times = [2, 3, 4, 5]
        durations = [0.1, 0.2, 0.3, 0.4]
        labels = ["A", "B", "C", "D"]
        arr_ann = {'index': np.arange(4), 'test': ['a', 'b', 'c', 'd']}
        epc = Epoch(times * pq.ms, durations=durations * pq.ms, labels=labels,
                    array_annotations=arr_ann)
        single_epoch = epc[1:3]
        self.assertIsInstance(single_epoch, Epoch)
        assert_array_equal(single_epoch.times, np.array([3.0, 4.0]))
        assert_array_equal(single_epoch.durations, np.array([0.2, 0.3]))
        assert_array_equal(single_epoch.labels, np.array(["B", "C"]))
        assert_arrays_equal(single_epoch.array_annotations['index'], np.arange(1, 3))
        assert_arrays_equal(single_epoch.array_annotations['test'], np.array(['b', 'c']))


class TestDuplicateWithNewData(unittest.TestCase):
    def setUp(self):
        self.data = np.array([0.1, 0.5, 1.2, 3.3, 6.4, 7])
        self.durations = np.array([0.2, 0.4, 1.1, 2.4, 0.2, 2.0])
        self.quant = pq.ms
        self.arr_ann = {'index': np.arange(6), 'test': ['a', 'b', 'c', 'd', 'e', 'f']}
        self.epoch = Epoch(self.data * self.quant,
                           durations=self.durations * self.quant,
                           array_annotations=self.arr_ann)

    def test_duplicate_with_new_data(self):
        signal1 = self.epoch
        new_data = np.sort(np.random.uniform(0, 100, self.epoch.size)) * pq.ms
        signal1b = signal1.duplicate_with_new_data(new_data)
        # Note: Labels and Durations are NOT copied any more!!!
        # After duplicating, array annotations should always be empty,
        # because different length of data would cause inconsistencies
        # Only labels and durations should be available
<<<<<<< HEAD
        assert_arrays_equal(signal1b.labels, np.zeros(signal1b.shape[-1], dtype='S'))
        assert_arrays_equal(signal1b.durations, np.zeros(signal1b.shape[-1], dtype='float64') *
                            signal1.durations.units)
=======
        assert_arrays_equal(signal1b.labels, np.ndarray((0,), dtype='S'))
        assert_arrays_equal(signal1b.durations.magnitude, np.ndarray((0,)))
>>>>>>> 07118312
        self.assertTrue('index' not in signal1b.array_annotations)
        self.assertTrue('test' not in signal1b.array_annotations)


class TestEpochFunctions(unittest.TestCase):
    def test__pickle(self):
        arr_ann = {'index': np.arange(3), 'test': ['a', 'b', 'c']}
        epoch1 = Epoch(np.arange(0, 30, 10) * pq.s,
                       durations=[1, 2, 3] * pq.s,
                       labels=np.array(['t0', 't1', 't2'], dtype='S'),
                       units='s', annotation1="foo", annotation2="bar", array_annotations=arr_ann)
        fobj = open('./pickle', 'wb')
        pickle.dump(epoch1, fobj)
        fobj.close()

        fobj = open('./pickle', 'rb')
        try:
            epoch2 = pickle.load(fobj)
        except ValueError:
            epoch2 = None

        fobj.close()
        assert_array_equal(epoch1.times, epoch2.times)
        self.assertEqual(epoch2.annotations, epoch1.annotations)
        assert_arrays_equal(epoch2.array_annotations['index'], np.array(arr_ann['index']))
        assert_arrays_equal(epoch2.array_annotations['test'], np.array(arr_ann['test']))

        os.remove('./pickle')


if __name__ == "__main__":
    unittest.main()<|MERGE_RESOLUTION|>--- conflicted
+++ resolved
@@ -603,14 +603,8 @@
         # After duplicating, array annotations should always be empty,
         # because different length of data would cause inconsistencies
         # Only labels and durations should be available
-<<<<<<< HEAD
-        assert_arrays_equal(signal1b.labels, np.zeros(signal1b.shape[-1], dtype='S'))
-        assert_arrays_equal(signal1b.durations, np.zeros(signal1b.shape[-1], dtype='float64') *
-                            signal1.durations.units)
-=======
         assert_arrays_equal(signal1b.labels, np.ndarray((0,), dtype='S'))
         assert_arrays_equal(signal1b.durations.magnitude, np.ndarray((0,)))
->>>>>>> 07118312
         self.assertTrue('index' not in signal1b.array_annotations)
         self.assertTrue('test' not in signal1b.array_annotations)
 
