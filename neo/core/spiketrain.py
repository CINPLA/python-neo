--- conflicted
+++ resolved
@@ -45,22 +45,12 @@
                              (value, t_stop))
 
 
-<<<<<<< HEAD
-
-def _new_SpikeTrain(cls, signal, t_stop,units=None, dtype=numpy.float,
-                    copy=True, sampling_rate=None, t_start=0.0*pq.s,
-                    waveforms=None, left_sweep=None,name=None,
-                    file_origin=None, description=None,annotations=None):
-        """A function to map BaseAnalogSignal.__new__ to function that 
-           does not do the unit checking. This is needed for pickle to work. 
-=======
 def _new_SpikeTrain(cls, signal, t_stop, units=None, dtype=numpy.float,
                     copy=True, sampling_rate=None, t_start=0.0 * pq.s,
                     waveforms=None, left_sweep=None, name=None,
                     file_origin=None, description=None, annotations=None):
         """A function to map BaseAnalogSignal.__new__ to function that
            does not do the unit checking. This is needed for pickle to work.
->>>>>>> 8ee2e22a
         """
         return SpikeTrain(signal, t_stop, units, dtype, copy, sampling_rate,
                           t_start, waveforms, left_sweep, name, file_origin,
@@ -100,7 +90,7 @@
         :description: string
         :file_origin: string
 
-    Any other keyword arguments are stored in the :attr:`self.annotations` dict
+    Any other keyword arguments are stored in the :attr:`self.annotations` dict.
 
     *Other arguments relating to implementation*
         :attr:`dtype` : data type (float32, float64, etc)
