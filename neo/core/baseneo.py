--- conflicted
+++ resolved
@@ -74,10 +74,7 @@
     The required and recommended arguments for each child class (Neo object)
     are specified in ../description.py and the documentation for the child.
     """
-<<<<<<< HEAD
-=======
 
->>>>>>> toddrgen/datatypes
     def __init__(self, name=None, file_origin=None, description=None,
                  **annotations):
         """This is the base constructor for all Neo objects.
