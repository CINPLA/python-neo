--- conflicted
+++ resolved
@@ -144,15 +144,8 @@
 
         # TODO this file reading can be removed, perhaps?
         channel_group_files = glob.glob(os.path.join(self._path, self._base_filename) + ".[0-9]*")
-<<<<<<< HEAD
-
-
         self._channel_to_channel_index = {}
-=======
-        
-        self._channel_to_channel_index = {}  
         self._channel_group_to_channel_index = {}
->>>>>>> 606687c7
         self._channel_count = 0
         self._channel_group_count = 0
         self._channel_indexes = []
@@ -174,20 +167,11 @@
                                              channel_names=np.array(channel_names, dtype="S"),
                                              channel_ids=np.array(channel_ids))
                 self._channel_indexes.append(channel_index)
-<<<<<<< HEAD
+                self._channel_group_to_channel_index[group_id] = channel_index
 
                 for i in range(num_chans):
                     channel_id = self._channel_count + i
                     self._channel_to_channel_index[channel_id] = channel_index
-
-=======
-                self._channel_group_to_channel_index[group_id] = channel_index
-                
-                for i in range(num_chans):
-                    channel_id = self._channel_count + i
-                    self._channel_to_channel_index[channel_id] = channel_index
-                    
->>>>>>> 606687c7
                 # increment after, because channels start at 0
                 self._channel_count += num_chans
 
@@ -356,7 +340,7 @@
                                                       time_units="s",
                                                       **params)
                 irr_signals.append(irr_signal)
-                
+
                 # TODO add this signal to a channel index?
             return irr_signals
 
@@ -416,59 +400,30 @@
                     sample_dtype = (('<i' + str(bytes_per_sample), 1), params["num_chans"])
                     data = np.fromfile(f, dtype=sample_dtype, count=sample_count)
                     assert_end_of_data(f)
-<<<<<<< HEAD
-
-                    # TODO Find the channel index of the EEG signal:
-
-                    # TODO there may be exceptions to eeg-files and suffixes (24 not in use)
-
-                    # EEG-file suffix gives N
-                    lookup_id = self._params["EEG_ch_" + str(suffix)]
-                    eeg_mode = self._params["mode_ch_" + str(lookup_id)]
-                    ref_id = self._params["b_in_ch_" + str(lookup_id)]
-                    eeg_channel_index = self._params["ref_" + str(ref_id)]
-                    params["channel_id"] = eeg_channel_index
-
-                    # Look up eeg_ch_N
-                    # Look up
-
-                    signal = scale_analog_signal(data, 1.0, 1.0, 1.0) # TODO proper scaling
-                    # data = self._kwd['recordings'][str(self._dataset)]['data'].value[:, channel_index]
-                    # data = data * bit_volts[channel_index]
-                    # TODO Add channel index
-=======
-                    
                     eeg_final_channel_id = self._params["EEG_ch_" + str(suffix)]
                     eeg_mode = self._params["mode_ch_" + str(eeg_final_channel_id)]
                     ref_id = self._params["b_in_ch_" + str(eeg_final_channel_id)]
                     eeg_original_channel_id = self._params["ref_" + str(ref_id)]
-                    
+
                     params["channel_id"] = eeg_original_channel_id
-                    
+
                     gain = self._params["gain_ch_{}".format(eeg_final_channel_id)]
-                    
+
                     signal = scale_analog_signal(data,
-                                                 gain, 
-                                                 self._adc_fullscale, 
+                                                 gain,
+                                                 self._adc_fullscale,
                                                  bytes_per_sample)
-                                                 
+
                     # TODO read start time
->>>>>>> 606687c7
                     analog_signal = AnalogSignal(signal,
                                                  units="uV",  # TODO get correct unit
                                                  sampling_rate=sample_rate,
                                                  **params)
-<<<<<<< HEAD
 
                     # TODO what if read_analogsignal is called twice? The channel_index list should be cleared at some point
-                    channel_index = self._channel_to_channel_index[eeg_channel_index]
-=======
-                    
-                    # TODO what if read_analogsignal is called twice? The channel_index list should be cleared at some point                             
                     channel_index = self._channel_to_channel_index[eeg_original_channel_id]
->>>>>>> 606687c7
                     channel_index.analogsignals.append(analog_signal)
-                    
+
                 analog_signals.append(analog_signal)
 
         return analog_signals
