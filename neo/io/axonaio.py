--- conflicted
+++ resolved
@@ -6,7 +6,7 @@
             numpy
             quantities
 Supported: Read
-Authors: Milad H. Mobarhan @CINPLA, 
+Authors: Milad H. Mobarhan @CINPLA,
          Svenn-Arne Dragly @CINPLA,
          Mikkel E. Lepperød @CINPLA
 """
@@ -44,20 +44,14 @@
         params[name] = None
 
         if len(line_splitted) > 1:
-<<<<<<< HEAD
-            params[name] = line_splitted[1]
-
-=======
             # Try to convert to int, float or keep as string
             try:
                 params[name] = int(line_splitted[1])
             except:
-                try: 
+                try:
                     params[name] = float(line_splitted[1])
                 except:
                     params[name] = line_splitted[1]
-            
->>>>>>> 7d610164
     return params
 
 
@@ -142,16 +136,10 @@
             text = f.read()
 
         params = parse_params(text)
-<<<<<<< HEAD
-
-        self._adc_fullscale_mv = float(params["ADC_fullscale_mv"])
-        self._duration = float(params["duration"])
-        self._tracked_spots_count = int(params["tracked_spots"])
-=======
-        
+
         self._adc_fullscale = float(params["ADC_fullscale_mv"]) * pq.mV
         self._duration = float(params["duration"])  # TODO convert from samples to seconds
->>>>>>> 7d610164
+        self._tracked_spots_count = int(params["tracked_spots"])
         self._params = params
 
         # TODO read the set file and store necessary values as attributes on this object
@@ -175,7 +163,7 @@
         # if cascade:
         #     seg = Segment(file_origin=self._filename)
         #     blk.segments += [seg]
-        # 
+        #
         #     if channel_index:
         #         if type(channel_index) is int:
         #             channel_index = [channel_index]
@@ -183,11 +171,11 @@
         #             channel_index = np.array(channel_index)
         #     else:
         #         channel_index = np.arange(0, self._attrs['shape'][1])
-        # 
+        #
         #     chx = ChannelIndex(name='all channels',
         #                        index=channel_index)
         #     blk.channel_indexes.append(chx)
-        # 
+        #
         #     analog_signal = self.read_analogsignal(channel_index=channel_index,
         #                                            lazy=lazy,
         #                                            cascade=cascade)
@@ -242,11 +230,7 @@
 
         waveforms = scale_analog_signal(waveforms,
                                         channel_gain_matrix,
-<<<<<<< HEAD
-                                        self._adc_fullscale_mv,
-=======
-                                        self._adc_fullscale, 
->>>>>>> 7d610164
+                                        self._adc_fullscale,
                                         bytes_per_sample)
 
         # TODO get proper t_stop
