--- conflicted
+++ resolved
@@ -250,14 +250,8 @@
                 num_spikes = params.get("num_spikes", 0)
                 num_chans = params.get("num_chans", 1)
                 samples_per_spike = params.get("samples_per_spike", 50)
-<<<<<<< HEAD
                 timebase = int(params.get("timebase", "96000 hz").split(" ")[0]) * pq.Hz
-
-=======
-                # timebase = params.get("samples_per_spike", 96000) * pq.Hz
-                timebase = 96000 *pq.Hz # TODO get timebase from set file
-                sampling_rate = 48000 *pq.Hz # TODO get sampling_rate from set file
->>>>>>> ca59769e
+                sampling_rate = params.get("rawrate", 48000) * pq.Hz
                 bytes_per_spike_without_timestamp = samples_per_spike * bytes_per_sample
                 bytes_per_spike = bytes_per_spike_without_timestamp + bytes_per_timestamp
 
@@ -271,14 +265,10 @@
                 data = np.fromfile(f, dtype=dtype,
                                    count=num_spikes * num_chans)
                 assert_end_of_data(f)
-<<<<<<< HEAD
-
-            times = data["times"][::4] / timebase  # time for each waveform is the same, so we take each fourth time
-=======
+
             # times are saved for each channel
             times = data["times"][::num_chans] / timebase
             assert len(times) == num_spikes
->>>>>>> ca59769e
             waveforms = data["waveforms"]
             waveforms = np.reshape(waveforms, (num_spikes, num_chans,
                                                samples_per_spike))
