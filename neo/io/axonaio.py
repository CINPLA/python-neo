# -*- coding: utf-8 -*-
"""
Class for reading data from an Axona dataset
Depends on: scipy
            h5py >= 2.5.0
            numpy
            quantities
Supported: Read
Authors: Milad H. Mobarhan @CINPLA,
         Svenn-Arne Dragly @CINPLA,
         Mikkel E. Lepperød @CINPLA
"""

from __future__ import division
from __future__ import print_function
from __future__ import with_statement

import sys
from neo.io.baseio import BaseIO
from neo.core import (Segment, SpikeTrain, Unit, Epoch, AnalogSignal,
                      ChannelIndex, Block, IrregularlySampledSignal)
import neo.io.tools
import numpy as np
import quantities as pq
import os
import glob

python_version = sys.version_info.major
if python_version == 2:
    from future.builtins import str


def parse_params(text):
    params = {}

    for line in text.split("\n"):
        line = line.strip()

        if len(line) == 0:
            continue

        line_splitted = line.split(" ", 1)

        name = line_splitted[0]
        params[name] = None

        if len(line_splitted) > 1:
            try:
                params[name] = int(line_splitted[1])
            except:
                try:
                    params[name] = float(line_splitted[1])
                except:
                    params[name] = line_splitted[1]
    return params


def parse_header_and_leave_cursor(file_handle):
    header = ""
    while True:
        search_string = "data_start"
        byte = file_handle.read(1)
        header += str(byte, 'latin-1')

        if not byte:
            raise IOError("Hit end of file '" + eeg_filename + "'' before '" + search_string + "' found.")

        if header[-len(search_string):] == search_string:
            break

    params = parse_params(header)

    return params


def assert_end_of_data(file_handle):
    remaining_data = str(file_handle.read(), 'latin1')
    assert(remaining_data.strip() == "data_end")


def scale_analog_signal(value, gain, adc_fullscale_mv, bytes_per_sample):
    """
    Takes value as raw sample data and converts it to millivolts quantity.

    The mapping in the case of bytes_per_sample = 1 is

        [-128, 127] -> [-1.0, (127.0/128.0)] * adc_fullscale_mv / gain (mV)

    The correctness of this mapping has been verified by contacting Axona.
    """
    if type(value) is np.ndarray and value.base is not None:
        raise ValueError("Value passed to scale_analog_signal cannot be a numpy view because we need to convert the entire array to a quantity.")
    max_value = 2**(8 * bytes_per_sample - 1)  # 128 when bytes_per_sample = 1
    result = (value / max_value) * (adc_fullscale_mv / gain)
    result = result
    return result


class AxonaIO(BaseIO):
    """
    Class for "reading" experimental data from an Axona dataset.
    """
    is_readable = True
    is_writable = False

    supported_objects = [Block, Segment, AnalogSignal, ChannelIndex, SpikeTrain]

    readable_objects = [Block, SpikeTrain]

    writeable_objects = []

    has_header = False
    is_streameable = False

    name = 'Axona'
    description = 'This IO reads experimental data from an Axona dataset'
    extensions = ['set']
    mode = 'file'

    def __init__(self, filename):
        """
        Arguments:
            filename : the filename
            dataset: points to a specific dataset in the .kwik and .raw.kwd file,
                     however this can be an issue to change in e.g. OpenElectrophy or Spykeviewer
        """
        BaseIO.__init__(self)
        self._absolute_filename = filename
        self._path, relative_filename = os.path.split(filename)
        self._base_filename, extension = os.path.splitext(relative_filename)

        if extension != ".set":
            raise ValueError("file extension must be '.set'")

        with open(self._absolute_filename, "r") as f:
            text = f.read()

        params = parse_params(text)

        self._adc_fullscale = float(params["ADC_fullscale_mv"]) * 1000.0 * pq.uV
        self._duration = float(params["duration"]) * pq.s  # TODO convert from samples to seconds
        self._tracked_spots_count = int(params["tracked_spots"])
        self._params = params

        # TODO this file reading can be removed, perhaps?
        channel_group_files = glob.glob(os.path.join(self._path, self._base_filename) + ".[0-9]*")
<<<<<<< HEAD

        self._channel_to_group = {}
=======
        
        self._channel_to_channel_index = {}    
>>>>>>> 1848e1ff
        self._channel_count = 0
        self._channel_group_count = 0
        self._channel_indexes = []            
        for channel_group_file in channel_group_files:
            # increment before, because channel_groups start at 1
            self._channel_group_count += 1
            group_id = self._channel_group_count
            with open(channel_group_file, "rb") as f:
                channel_group_params = parse_header_and_leave_cursor(f)
                num_chans = channel_group_params["num_chans"]
                channel_ids = []
                channel_names = []
                for i in range(num_chans):
                    channel_id = self._channel_count + i
                    channel_ids.append(channel_id)
                    channel_names.append("channel_{}_group_{}_internal_{}".format(channel_id, group_id, i))
                
                channel_index = ChannelIndex(group_id, 
                                             channel_names=np.array(channel_names, dtype="S"),
                                             channel_ids=np.array(channel_ids))
                self._channel_indexes.append(channel_index)
                
                for i in range(num_chans):
                    channel_id = self._channel_count + i
                    self._channel_to_channel_index[channel_id] = channel_index
                
                # increment after, because channels start at 0
                self._channel_count += num_chans

        # TODO add channels only for files that exist
        self._channel_ids = np.arange(self._channel_count)

        # TODO read the set file and store necessary values as attributes on this object

    def _channel_gain(self, channel_group_index, channel_index):
        global_channel_index = channel_group_index * 4 + channel_index
        param_name = "gain_ch_" + str(global_channel_index)
        return float(self._params[param_name])

    def read_block(self,
                   lazy=False,
                   cascade=True):
        """
        Arguments:
            Channel_index: can be int, iterable or None to select one, many or all channel(s)

        """

        blk = Block()
        if cascade:
            seg = Segment(file_origin=self._absolute_filename)
            
            blk.channel_indexes = self._channel_indexes
            
            blk.segments += [seg]
<<<<<<< HEAD

            chx = ChannelIndex(0, channel_ids=self._channel_ids)
            blk.channel_indexes.append(chx)

=======
        
>>>>>>> 1848e1ff
            seg.analogsignals = self.read_analogsignal(lazy=lazy, cascade=cascade)
            seg.irregularlysampledsignals = self.read_tracking()
            seg.spiketrains = self.read_spiketrain()

            # TODO Call all other read functions

            seg.duration = self._duration

            # TODO May need to "populate_RecordingChannel"

            # spiketrain = self.read_spiketrain()

            # seg.spiketrains.append()

        blk.create_many_to_one_relationship()
        return blk

    def read_epoch():
        # TODO read epoch data
        pass

    def read_spiketrain(self):
        # TODO add parameter to allow user to read raw data or not?
        assert(SpikeTrain in self.readable_objects)

        spike_trains = []

        channel_group_files = glob.glob(os.path.join(self._path, self._base_filename) + ".[0-9]*")
        for raw_filename in sorted(channel_group_files):
            with open(raw_filename, "rb") as f:
                params = parse_header_and_leave_cursor(f)

                channel_group_index = int(raw_filename.split(".")[-1])
                bytes_per_timestamp = params.get("bytes_per_timestamp", 4)
                bytes_per_sample = params.get("bytes_per_sample", 1)
                num_spikes = params.get("num_spikes", 0)
                num_chans = params.get("num_chans", 1)
                samples_per_spike = params.get("samples_per_spike", 50)
                timebase = params.get("samples_per_spike", 96000) * pq.Hz

                bytes_per_spike_without_timestamp = samples_per_spike * bytes_per_sample
                bytes_per_spike = bytes_per_spike_without_timestamp + bytes_per_timestamp

                timestamp_dtype = ">u" + str(bytes_per_timestamp)
                waveform_dtype = "<i" + str(bytes_per_sample)

                dtype = np.dtype([("times", (timestamp_dtype, 1), 1), ("waveforms", (waveform_dtype, 1), samples_per_spike)])

                data = np.fromfile(f, dtype=dtype, count=num_spikes * num_chans)
                assert_end_of_data(f)

            times = data["times"] / timebase  # seconds because timebase is in Hz
            waveforms = data["waveforms"]
            # TODO ensure waveforms is properly reshaped
            waveforms = waveforms.reshape(num_spikes, num_chans, samples_per_spike)
            waveforms = waveforms.astype(float)

            channel_gain_matrix = np.ones(waveforms.shape)
            for i in range(num_chans):
                channel_gain_matrix[:, i, :] *= self._channel_gain(channel_group_index, i)

            waveforms = scale_analog_signal(waveforms,
                                            channel_gain_matrix,
                                            self._adc_fullscale,
                                            bytes_per_sample)

            # TODO get proper t_stop
            spike_train = SpikeTrain(times,
                                     t_stop=times[-1],
                                     waveforms=waveforms,
                                     **params)
            spike_trains.append(spike_train)

        return spike_trains

    def read_tracking(self):
        """
        Read tracking data_end
        """
        # TODO fix for multiple .pos files if necessary
        # TODO store attributes, such as pixels_per_metre
        pos_filename = os.path.join(self._path, self._base_filename+".pos")
        if not os.path.exists(pos_filename):
            raise IOError("'.pos' file not found:" + pos_filename)

        with open(pos_filename, "rb") as f:
            params = parse_header_and_leave_cursor(f)
            print(params)

            sample_rate_split = params["sample_rate"].split(" ")
            assert(sample_rate_split[1] == "hz")
            sample_rate = float(sample_rate_split[0]) * pq.Hz  # sample_rate 50.0 hz

            eeg_samples_per_position = float(params["EEG_samples_per_position"])  # TODO remove?
            pos_samples_count = int(params["num_pos_samples"])
            bytes_per_timestamp = int(params["bytes_per_timestamp"])
            bytes_per_coord = int(params["bytes_per_coord"])

            timestamp_dtype = ">i" + str(bytes_per_timestamp)
            coord_dtype = ">i" + str(bytes_per_coord)

            bytes_per_pixel_count = 4
            pixel_count_dtype = ">i" + str(bytes_per_pixel_count)

            bytes_per_pos = (bytes_per_timestamp + 2 * self._tracked_spots_count * bytes_per_coord + 8)  # pos_format is as follows for this file t,x1,y1,x2,y2,numpix1,numpix2.

            # read data:
            dtype = np.dtype([("t", (timestamp_dtype, 1)),
                              ("coords", (coord_dtype, 1), 2 * self._tracked_spots_count),
                              ("pixel_count", (pixel_count_dtype, 1), 2)])

            data = np.fromfile(f, dtype=dtype, count=pos_samples_count)
            assert_end_of_data(f)


            time_scale = float(params["timebase"].split(" ")[0]) * pq.Hz
            times = data["t"].astype(float) / time_scale

            length_scale = float(params["pixels_per_metre"]) / pq.m
            coords = data["coords"].astype(float) / length_scale
            # positions with value 1023 are missing
            for i in range(2 * self._tracked_spots_count):
                coords[np.where(data["coords"][:, i] == 1023)] = np.nan * pq.m

            irr_signals = []
            for i in range(self._tracked_spots_count):
                irr_signal = IrregularlySampledSignal(name="tracking_xy" + str(i),
                                                      signal=coords[:, i*2:i*2+1+1],  # + 1 for y + 1 for Python
                                                      times=times,
                                                      units="m",
                                                      time_units="s",
                                                      **params)
                irr_signals.append(irr_signal)
            return irr_signals


    def read_analogsignal(self,
                          lazy=False,
                          cascade=True):
        """
        Read raw traces
        Arguments:
            channel_index: must be integer array
        """

        # TODO read for specific channel

        # TODO check that .egf file exists


        analog_signals = []
        eeg_basename = os.path.join(self._path, self._base_filename)
        eeg_files = glob.glob(eeg_basename + ".eeg")
        eeg_files += glob.glob(eeg_basename + ".eeg[0-9]*")
        eeg_files += glob.glob(eeg_basename + ".egf")
        eeg_files += glob.glob(eeg_basename + ".egf[0-9]*")
        for eeg_filename in sorted(eeg_files):
            extension = os.path.splitext(eeg_filename)[-1][1:]
            file_type = extension[:3]
            suffix = extension[3:]
            if suffix == "":
                suffix = "1"
            suffix = int(suffix)
            with open(eeg_filename, "rb") as f:
                params = parse_header_and_leave_cursor(f)
                params["raw_filename"] = eeg_filename
                
                if file_type == "eeg":
                    sample_count = int(params["num_EEG_samples"])
                elif file_type == "egf":
                    sample_count = int(params["num_EGF_samples"])
                else:
                    raise IOError("Unknown file type. Should be .eeg or .efg.")
                    
                sample_rate_split = params["sample_rate"].split(" ")
                bytes_per_sample = params["bytes_per_sample"]
                assert(sample_rate_split[1].lower() == "hz")
                sample_rate = float(sample_rate_split[0]) * pq.Hz  # sample_rate 250.0 hz

                if lazy:
                    # analog_signal = AnalogSignal([],
                    #                              units="uV",  # TODO get correct unit
                    #                              sampling_rate=sample_rate)
                    # we add the attribute lazy_shape with the size if loaded
                    # anasig.lazy_shape = self._attrs['shape'][0] # TODO do we need this
                    pass
                    # TODO Implement lazy loading
                else:
                    sample_dtype = (('<i' + str(bytes_per_sample), 1), params["num_chans"])
                    data = np.fromfile(f, dtype=sample_dtype, count=sample_count)
                    assert_end_of_data(f)
                    
                    # TODO Find the channel index of the EEG signal:
                    
                    # TODO there may be exceptions to eeg-files and suffixes (24 not in use)
                    
                    # EEG-file suffix gives N
                    lookup_id = self._params["EEG_ch_" + str(suffix)]
                    eeg_mode = self._params["mode_ch_" + str(lookup_id)]
                    ref_id = self._params["b_in_ch_" + str(lookup_id)]
                    eeg_channel_index = self._params["ref_" + str(ref_id)]
                    params["channel_id"] = eeg_channel_index
                    
                    # Look up eeg_ch_N
                    # Look up 
                    
                    signal = scale_analog_signal(data, 1.0, 1.0, 1.0) # TODO proper scaling
                    # data = self._kwd['recordings'][str(self._dataset)]['data'].value[:, channel_index]
                    # data = data * bit_volts[channel_index]
                    # TODO Add channel index
                    analog_signal = AnalogSignal(signal,
                                                 units="uV",  # TODO get correct unit
                                                 sampling_rate=sample_rate,
                                                 **params)
                    
                    # TODO what if read_analogsignal is called twice? The channel_index list should be cleared at some point                             
                    channel_index = self._channel_to_channel_index[eeg_channel_index]
                    channel_index.analogsignals.append(analog_signal)
                    # TODO read start time
                # for attributes out of neo you can annotate
                # anasig.annotate(info='raw traces')
                analog_signals.append(analog_signal)

        return analog_signals


if __name__ == "__main__":
    import sys
    io = AxonaIO(sys.argv[1])
    # io.read_analogsignal()
    # io.read_spiketrain()
    # io.read_spiketrainlist()
    # io.read_tracking()
    block = io.read_block()

    from neo.io.hdf5io import NeoHdf5IO

    testfile = "/tmp/test.h5"
    try:
        os.remove("/tmp/test.h5")
    except:
        pass
    hdf5io = NeoHdf5IO("/tmp/test.h5")
    hdf5io.write(block)<|MERGE_RESOLUTION|>--- conflicted
+++ resolved
@@ -144,16 +144,12 @@
 
         # TODO this file reading can be removed, perhaps?
         channel_group_files = glob.glob(os.path.join(self._path, self._base_filename) + ".[0-9]*")
-<<<<<<< HEAD
-
-        self._channel_to_group = {}
-=======
-        
-        self._channel_to_channel_index = {}    
->>>>>>> 1848e1ff
+
+
+        self._channel_to_channel_index = {}
         self._channel_count = 0
         self._channel_group_count = 0
-        self._channel_indexes = []            
+        self._channel_indexes = []
         for channel_group_file in channel_group_files:
             # increment before, because channel_groups start at 1
             self._channel_group_count += 1
@@ -167,16 +163,16 @@
                     channel_id = self._channel_count + i
                     channel_ids.append(channel_id)
                     channel_names.append("channel_{}_group_{}_internal_{}".format(channel_id, group_id, i))
-                
-                channel_index = ChannelIndex(group_id, 
+
+                channel_index = ChannelIndex(group_id,
                                              channel_names=np.array(channel_names, dtype="S"),
                                              channel_ids=np.array(channel_ids))
                 self._channel_indexes.append(channel_index)
-                
+
                 for i in range(num_chans):
                     channel_id = self._channel_count + i
                     self._channel_to_channel_index[channel_id] = channel_index
-                
+
                 # increment after, because channels start at 0
                 self._channel_count += num_chans
 
@@ -202,18 +198,11 @@
         blk = Block()
         if cascade:
             seg = Segment(file_origin=self._absolute_filename)
-            
+
             blk.channel_indexes = self._channel_indexes
-            
+
             blk.segments += [seg]
-<<<<<<< HEAD
-
-            chx = ChannelIndex(0, channel_ids=self._channel_ids)
-            blk.channel_indexes.append(chx)
-
-=======
-        
->>>>>>> 1848e1ff
+
             seg.analogsignals = self.read_analogsignal(lazy=lazy, cascade=cascade)
             seg.irregularlysampledsignals = self.read_tracking()
             seg.spiketrains = self.read_spiketrain()
@@ -380,14 +369,14 @@
             with open(eeg_filename, "rb") as f:
                 params = parse_header_and_leave_cursor(f)
                 params["raw_filename"] = eeg_filename
-                
+
                 if file_type == "eeg":
                     sample_count = int(params["num_EEG_samples"])
                 elif file_type == "egf":
                     sample_count = int(params["num_EGF_samples"])
                 else:
                     raise IOError("Unknown file type. Should be .eeg or .efg.")
-                    
+
                 sample_rate_split = params["sample_rate"].split(" ")
                 bytes_per_sample = params["bytes_per_sample"]
                 assert(sample_rate_split[1].lower() == "hz")
@@ -405,21 +394,21 @@
                     sample_dtype = (('<i' + str(bytes_per_sample), 1), params["num_chans"])
                     data = np.fromfile(f, dtype=sample_dtype, count=sample_count)
                     assert_end_of_data(f)
-                    
+
                     # TODO Find the channel index of the EEG signal:
-                    
+
                     # TODO there may be exceptions to eeg-files and suffixes (24 not in use)
-                    
+
                     # EEG-file suffix gives N
                     lookup_id = self._params["EEG_ch_" + str(suffix)]
                     eeg_mode = self._params["mode_ch_" + str(lookup_id)]
                     ref_id = self._params["b_in_ch_" + str(lookup_id)]
                     eeg_channel_index = self._params["ref_" + str(ref_id)]
                     params["channel_id"] = eeg_channel_index
-                    
+
                     # Look up eeg_ch_N
-                    # Look up 
-                    
+                    # Look up
+
                     signal = scale_analog_signal(data, 1.0, 1.0, 1.0) # TODO proper scaling
                     # data = self._kwd['recordings'][str(self._dataset)]['data'].value[:, channel_index]
                     # data = data * bit_volts[channel_index]
@@ -428,8 +417,8 @@
                                                  units="uV",  # TODO get correct unit
                                                  sampling_rate=sample_rate,
                                                  **params)
-                    
-                    # TODO what if read_analogsignal is called twice? The channel_index list should be cleared at some point                             
+
+                    # TODO what if read_analogsignal is called twice? The channel_index list should be cleared at some point
                     channel_index = self._channel_to_channel_index[eeg_channel_index]
                     channel_index.analogsignals.append(analog_signal)
                     # TODO read start time
@@ -442,6 +431,7 @@
 
 if __name__ == "__main__":
     import sys
+    # import quantities
     io = AxonaIO(sys.argv[1])
     # io.read_analogsignal()
     # io.read_spiketrain()
