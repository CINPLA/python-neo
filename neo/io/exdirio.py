--- conflicted
+++ resolved
@@ -267,11 +267,7 @@
                     cnt += 1
                 else:
                     break
-<<<<<<< HEAD
-        
-=======
-
->>>>>>> f5b8aa39
+
         channel_group = group.require_group(group_name)
         attrs = {'electrode_idx': chx.index,
                  'electrode_group_id': group_id,
