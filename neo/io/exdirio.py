# -*- coding: utf-8 -*-
"""
This is the implementation of the NEO IO for the exdir format.
Depends on: scipy
            h5py >= 2.5.0
            numpy
            quantities
Supported: Read
Authors: Milad H. Mobarhan @CINPLA,
         Svenn-Arne Dragly @CINPLA,
         Mikkel E. Lepperød @CINPLA
"""

from __future__ import division
from __future__ import print_function
from __future__ import with_statement

import sys
from neo.io.baseio import BaseIO
from neo.core import (Segment, SpikeTrain, Unit, Epoch, AnalogSignal,
                      ChannelIndex, Block, IrregularlySampledSignal)
import numpy as np
import quantities as pq
import os
import os.path as op
import glob
import yaml
import copy
import shutil

python_version = sys.version_info.major
if python_version == 2:
    from future.builtins import str

try:
    import exdir
    HAVE_EXDIR = True
except ImportError:
    HAVE_EXDIR = False


class ExdirIO(BaseIO):
    """
    Class for reading/writting of exdir fromat
    """

    is_readable = True
    is_writable = True

    supported_objects = [Block, Segment, AnalogSignal, ChannelIndex, SpikeTrain]
    readable_objects = [Block, SpikeTrain]
    writeable_objects = []

    has_header = False
    is_streameable = False

    name = 'exdir'
    description = 'This IO reads experimental data from an exdir directory'
    extensions = ['exdir']
    # mode can be 'file' or 'dir' or 'fake' or 'database'
    # the main case is 'file' but some reader are base on a directory or a database
    # thinfo is for GUI stuff also
    mode = 'dir'

    def __init__(self, dirname, mode='a'):
        """
        Arguments:
            directory_path : the directory path
        """
        BaseIO.__init__(self)
        self._absolute_directory_path = dirname
        self._path, relative_directory_path = os.path.split(dirname)
        self._base_directory, extension = os.path.splitext(relative_directory_path)

        if extension != ".exdir":
            raise ValueError("directory extension must be '.exdir'")

        self._exdir_directory = exdir.File(directory=dirname, mode=mode)

        # TODO check if group exists
        self._processing = self._exdir_directory.require_group("processing")
        self._epochs = self._exdir_directory.require_group("epochs")

    def _sptrs_to_times(self, sptrs):
        out = np.array([t for sptr in sptrs
                        for t in sptr.times.rescale('s').magnitude])
        # HACK sometimes out is shape (n_spikes, 1)
        return np.reshape(out, len(out)) * pq.s

    def _sptrs_to_wfseriesf(self, sptrs):
        wfs = np.vstack([sptr.waveforms for sptr in sptrs])
        assert wfs.shape[1:] == sptrs[0].waveforms.shape[1:]
        # neo: num_spikes, num_chans, samples_per_spike = wfs.shape
        return wfs

    def _sptrs_to_spike_clusters(self, sptrs):
        if 'cluster_id' in sptrs[0].annotations:  # assumes its true for all
            out = np.array([i for sptr in sptrs for i in
                           [sptr.annotations['cluster_id']] * len(sptr)])
        else:
            out = np.array([i for j, sptr in enumerate(sptrs)
                            for i in [j] * len(sptr)])
        # HACK sometimes out is shape (n_spikes, 1)
        return np.reshape(out, len(out))

<<<<<<< HEAD
    def save_event_waveform(self, spike_times, waveforms, sampling_rate,
                            exdir_group, **annotations):   
        wf_group = exdir_group.require_group('EventWaveform')
=======
    def write_event_waveform(self, sptrs, path, **annotations):
        channel_group = self._exdir_directory[path]
        sampling_rate = sptrs[0].sampling_rate.rescale('Hz')
        spike_times = self._sptrs_to_times(sptrs)
        waveforms = self._sptrs_to_wfseriesf(sptrs)
        group = channel_group.require_group('EventWaveform')
        wf_group = group.require_group('waveform_timeseries')
>>>>>>> 614fda96
        attr = {'num_samples': len(spike_times),
                'sample_length': waveforms.shape[1]}
        attr.update(annotations)
        wf_group.attrs = attr
        ts_data = wf_group.require_dataset("timestamps", spike_times)
        wf = wf_group.require_dataset("data", waveforms)
        wf.attrs['sample_rate'] = sampling_rate

    def write_clusters(self, sptrs, path, **annotations):
        channel_group = self._exdir_directory[path]
        spike_clusters = self._sptrs_to_spike_clusters(sptrs)
        spike_times = self._sptrs_to_times(sptrs)
        cl_group = channel_group.require_group('Clustering')
        if annotations:
            cl_group.attrs = annotations
        cluster_nums = np.unique(spike_clusters)
        cl_group.require_dataset('cluster_nums', cluster_nums)
        cl_group.require_dataset('nums', spike_clusters)
        cl_group.require_dataset('timestamps', spike_times)

    def write_unit_times(self, units, path, **annotations):
        channel_group = self._exdir_directory[path]
        if 'UnitTimes' in channel_group:
            shutil.rmtree(channel_group['UnitTimes'].directory)
        unit_times_group = channel_group.require_group('UnitTimes')
        if annotations:
            unit_times_group.attrs = annotations
        for unit_id, unit in enumerate(units):
            if len(unit.spiketrains) > 1:
                raise NotImplementedError('sorry we do not support units ' +
                                          'with several spiketrains')
            sptr = unit.spiketrains[0]
            if 'cluster_id' in sptr.annotations:
                sptr_id = sptr.annotations['cluster_id']
            else:
<<<<<<< HEAD
                sptr_id = idx
            times_group = unit_times_group.require_group('{}'.format(sptr_id))
            times_group.attrs = sptr.annotations
            ts_data = times_group.require_dataset('times', sptr.times)

    def save_LFP(self, anas, exdir_group, **annotations):
        lfp_group = exdir_group.require_group('LFP')
        if annotations:
            lfp_group.attrs = annotations
        for idx, ana in enumerate(anas):
            lfp_data = lfp_group.require_dataset('data', ana)  # TODO sampling_rate etc
            lfp_data.attrs = ana.annotations

    def save_epochs(self, epochs, group, **annotations):
        for epo_num, epo in enumerate(epochs):
            if epo.name is None:
                epo_group = group.require_group('Epoch_{}'.format(epo_num))
            else:
                epo_group = group.require_group(epo.name)
            if annotations:
                epo_group.attrs = annotations
            data_group = epo_group.require_group('data')
            data_group.require_dataset('timestamps', epo.times)
            data_group.require_dataset('durations', epo.durations)
            data_group.require_dataset('data', epo.labels)
            data_group.attrs = epo.annotations

    def save(self, blk):
        # TODO save block annotations
        # TODO add clustering version, type, algorithm etc.
        # TODO save stuff even if no channel_indexes?
        # TODO save segment as epoch? with segment annotations
        if any(ana for seg in blk.segments for ana in seg.analogsignals):
            print('Warning: saving analogsignals is not supported by this' +
                  'funtion, use save_LFP in stead')
            
        if not all(['group_id' in chx.annotations
                    for chx in blk.channel_indexes]):
            print('Warning "group_id" is not in channel_index.annotations ' +
                  'indexing group_id as appended to Block.channel_indexes')
            channel_indexes = {i: chx for i, chx in
                               enumerate(blk.channel_indexes)}
=======
                sptr_id = unit_id
            unit_group = unit_times_group.require_group('{}'.format(sptr_id))
            unit_attrs = unit.annotations
            unit.name = unit.name or str(unit_id)
            unit_attrs.update({'name': unit.name,
                               'description': unit.description})
            unit_group.attrs = unit_attrs
            self.write_spiketimes(sptr, unit_group.name)

    def write_spiketimes(self, sptr, path, **annotations):
        channel_group = self._exdir_directory[path]
        sptr_attrs = sptr.annotations
        sptr_attrs.update(annotations)
        ts_data = channel_group.require_dataset('times', sptr.times)
        sptr_attrs.update({'name': sptr.name,
                           'description': sptr.description,
                           'start_time': sptr.t_start,
                           'stop_time': sptr.t_stop})
        atr = ts_data.attrs.dict
        sptr_attrs.update(atr)
        ts_data.attrs = sptr_attrs

    def write_analogsignal(self, ana, path, name=None, **annotations):
        channel_group = self._exdir_directory[path]
        description = ana.description or 'AnalogSignal'
        group = channel_group.require_group(description)
        name = name or 'timeseries'
        lfp_group = group.require_group(name)
        attrs = ana.annotations
        attrs.update(annotations)
        attrs.update({'name': ana.name, 'description': ana.description,
                      'start_time': ana.t_start, 'stop_time': ana.t_stop})
        lfp_group.attrs = attrs
        lfp_data = lfp_group.require_dataset('data', ana)
        lfp_data.attrs['sample_rate'] = ana.sampling_rate

    def write_epoch(self, epo, path, name=None, **annotations):
        group = self._exdir_directory[path]
        name = name or 'epoch'
        epo_group = group.require_group(name)
        attrs = epo.annotations
        attrs.update(annotations)
        attrs.update({'name': epo.name, 'description': epo.description})
        epo_group.require_dataset('timestamps', epo.times)
        epo_group.require_dataset('durations', epo.durations)
        epo_group.require_dataset('data', epo.labels)
        epo_group.attrs = attrs

    def write_block(self, blk, elphys_directory_name='electrophysiology'):
        if len(blk.segments) > 1:
            raise ValueError('sorry, exdir supports only one segment')
        seg = blk.segments[0]
        annotations = blk.annotations
        annotations.update({'session_duration': seg.t_stop - seg.t_start})
        self._exdir_directory.attrs = annotations
        for epo_num, epo in enumerate(seg.epochs):
            name = 'Epoch_{}'.format(epo_num)
            self.write_epoch(epo, self._epochs.name, name=name,
                             start_time=seg.t_start, stop_time=seg.t_stop)
        elphys = self._processing.create_group(elphys_directory_name)
        for chx in blk.channel_indexes:
            self.write_channelindex(chx, elphys.name, start_time=seg.t_start,
                                    stop_time=seg.t_stop)

    def write_channelindex(self, chx, path, **annotations):
        group = self._exdir_directory[path]
        if 'group_id' in chx.annotations:
            group_id = chx.annotations['group_id']
            group_name = 'channel_group_{}'.format(group_id)
>>>>>>> 614fda96
        else:
            print('Warning: "group_id" is not in channel_index.annotations ' +
                  'setting electrode_group_id as None and group name ' +
                  'as unique string')
            group_id = None
            cnt = 0
            while True:
                group_name = 'channel_group_{}'.format(cnt)
                if group_name in group.keys():
                    cnt += 1
                else:
                    break
        
        channel_group = group.create_group(group_name)
        attrs = {'electrode_idx': chx.index,
                 'electrode_group_id': group_id,
                 'electrode_identities': chx.channel_ids}
        attrs.update(annotations)
        channel_group.attrs = attrs
        sptrs = [st for unit in chx.units for st in unit.spiketrains]
        self.write_event_waveform(sptrs, channel_group.name, **attrs)
        self.write_clusters(sptrs, channel_group.name, **attrs)
        units = [unit for unit in chx.units]
        self.write_unit_times(units, channel_group.name, **attrs)
        for idx, ana in enumerate(chx.analogsignals):
            self.write_analogsignal(ana, channel_group.name,
                                    name='timeseries_{}'.format(idx),
                                    **attrs)

    def read_block(self,
                   lazy=False,
                   cascade=True,
                   cluster_group='all',
                   read_waveforms=True,
                   elphys_directory_name='electrophysiology'):
        '''

        '''
        blk = Block(file_origin=self._absolute_directory_path,
                    **self._exdir_directory.attrs.dict)
        seg = Segment(name='Segment #0', index=0)
        blk.segments.append(seg)
        if cascade:
            for group in self._epochs.values():
                epo = self.read_epoch(group.name, cascade, lazy)
                seg.epochs.append(epo)
            for channel_group in self._processing[elphys_directory_name].values():
                chx = self.read_channelindex(channel_group.name, 
                                             cascade=cascade,
                                             lazy=lazy,
                                             read_waveforms=read_waveforms)
                blk.channel_indexes.append(chx)
                seg.analogsignals.extend(chx.analogsignals)
                seg.spiketrains.extend([sptr for unit in chx.units
                                        for sptr in unit.spiketrains])
        return blk

    def read_segment(self, cascade=True, lazy=False, read_waveforms=True):
        seg = Segment(name='Segment #0', index=0)
        if cascade:
            for group in self._epochs.values():
                epo = self.read_epoch(group.name, cascade, lazy)
                seg.epochs.append(epo)

            for prc_group in self._processing.values():
                for sub_group in prc_group.values():
                    if 'LFP' in sub_group:
                        for lfp_group in sub_group['LFP'].values():
                            ana = self.read_analogsignal(lfp_group.name,
                                                         cascade=cascade,
                                                         lazy=lazy)
                            seg.analogsignals.append(ana)

                    sptr = None
                    if 'UnitTimes' in sub_group:
                        for unit_group in sub_group['UnitTimes'].values():
                            sptr = self.read_spiketrain(
                                unit_group.name,
                                cascade=cascade,
                                lazy=lazy,
                                read_waveforms=read_waveforms
                            )
                            seg.spiketrains.append(sptr)
                    elif 'EventWaveform' in sub_group:
                        sptr = self.read_spiketrain(
                            sub_group['UnitTimes'].name,
                            cascade=cascade,
                            lazy=lazy,
                            read_waveforms=read_waveforms
                        )
                    if sptr is not None:
                        seg.spiketrains.append(sptr)
        return seg

    def read_channelindex(self, path, cascade=True, lazy=False,
                          read_waveforms=True):
        channel_group = self._exdir_directory[path]
        group_id = channel_group.attrs['electrode_group_id']
        chx = ChannelIndex(
            name='Channel group {}'.format(group_id),
            index=channel_group.attrs['electrode_idx'],
            channel_ids=channel_group.attrs['electrode_identities'],
            **{'group_id': group_id}
        )
        if 'LFP' in channel_group:
            for lfp_group in channel_group['LFP'].values():
                ana = self.read_analogsignal(lfp_group.name,
                                             cascade=cascade,
                                             lazy=lazy)
                chx.analogsignals.append(ana)
                ana.channel_index = chx
        sptrs = []
        if 'UnitTimes' in channel_group:
            for unit_group in channel_group['UnitTimes'].values():
                unit = self.read_unit(
                    unit_group.name,
                    cascade=cascade,
                    lazy=lazy,
                    read_waveforms=read_waveforms
                )
                unit.channel_index = chx
                chx.units.append(unit)
                sptr = unit.spiketrains[0]
                sptr.channel_index = chx
                
        elif 'EventWaveform' in channel_group:
            sptr = self.read_spiketrain(
                channel_group['EventWaveform'].name,
                cascade=cascade,
                lazy=lazy,
                read_waveforms=read_waveforms
            )
            unit = Unit(name=sptr.name,
                        **sptr.annotations)
            unit.spiketrains.append(sptr)
            unit.channel_index = chx
            sptr.channel_index = chx
            chx.units.append(unit)
        return chx

    def read_epoch(self, path, cascade=True, lazy=False):
        group = self._exdir_directory[path]
        times = pq.Quantity(group['timestamps'].data,
                            group['timestamps'].attrs['unit'])
        
        if 'duration' in group:
            durations = pq.Quantity(group['durations'].data, group['durations'].attrs['unit'])
        else:
            durations = pq.Quantity(np.nan, )
    
        if 'data' in group:
            if 'unit' not in group['data'].attrs:
                labels = group['data'].data
            else:
                labels = pq.Quantity(group['data'].data,
                                     group['data'].attrs['unit'])
        else:
            labels = None
<<<<<<< HEAD
        annotations = group.attrs._open_or_create()  # HACK TODO make a function in 
=======
        annotations = group.attrs.dict
>>>>>>> 614fda96
        epo = Epoch(times=times, durations=durations, labels=labels,
                    **annotations)

        return epo

<<<<<<< HEAD
    def read_analogsignals(self, group):
        group = self._find_my_group(group, 'LFP')
        if group is None:
            return None
        if not hasattr(self, '_segments'):
            self._read_segments_channel_indexes()
        analogsignals = []
        for lfp_grp in group.values():
            signal = lfp_grp["data"]
            ana = AnalogSignal(
                signal.data,
                units=signal.attrs["unit"],
                sampling_rate=lfp_grp.attrs['sample_rate'])
            self._segments[lfp_grp.attrs['segment_id']].analogsignals.append(ana)
            chx = self._channel_indexes[lfp_grp.attrs['electrode_group_id']]
            chx.analogsignals.append(ana)
            ana.channel_index = chx
            analogsignals.append(ana)

            # TODO: read attrs?

        return analogsignals

    def read_spiketrains(self, group):
        group_name = group.name.split('/')[-1]
        if "EventWaveform" == group_name:
            return self.read_event_waveforms(group)
        elif 'UnitTimes' == group_name:
            return self.read_unit_times(group)
        else:
            raise ValueError('group name {} '.format(group_name) +
                             'is not recognized, the deepest folder should' +
                             ' be either "EventWaveform" or "UnitTimes"')

    def read_event_waveforms(self, group):
        group = self._find_my_group(group, 'EventWaveform')
        if group is None:
            return None
        if not hasattr(self, '_segments'):
            self._read_segments_channel_indexes()
        spike_trains = []
        container_name = '/'.join(group.name.split('/')[:-1])
        container_group = self._exdir_folder[container_name]
        if 'Clustering' in container_group:
            clustering = container_group['Clustering']
            spike_clusters = np.array(clustering["nums"].data, dtype=int)
            cluster_groups = dict(clustering.attrs['cluster_groups'])
        else:
            spike_clusters = np.zeros(group.attrs['num_samples'], dtype=int)
            cluster_groups = {0:'unsorted'}
        for cluster in np.unique(spike_clusters):
            indices, = np.where(spike_clusters == cluster)
            metadata = {'cluster_id': cluster,
                        'cluster_group': cluster_groups[cluster]} # TODO add clustering version, type, algorithm etc.
            
            if 'unit' in group["data"].attrs:
                waveforms = pq.Quantity(group["data"].data[indices, :, :],
                                        group["data"].attrs['unit'])
=======
    def read_analogsignal(self, path, cascade=True, lazy=False):
        group = self._exdir_directory[path]
        signal = group["data"]
        ana = AnalogSignal(signal.data,
                           units=signal.attrs["unit"],
                           sampling_rate=signal.attrs['sample_rate'],
                           **group.attrs.dict)
        return ana
    
    def read_unit(self, path, cascade=True, lazy=False, cluster_num=None,
                  read_waveforms=True):
        group = self._exdir_directory[path]
        assert group.parent.object_name == 'UnitTimes'
        unit = Unit(**group.attrs.dict)
        sptr = self.read_spiketrain(path, cascade, lazy, cluster_num,
                                    read_waveforms)
        unit.spiketrains.append(sptr)
        return unit
    
    def read_spiketrain(self, path, cascade=True, lazy=False, cluster_num=None,
                        read_waveforms=True):
        group = self._exdir_directory[path]
        metadata = {}
        if group.parent.object_name == 'UnitTimes':
            times = pq.Quantity(group['times'].data,
                                group['times'].attrs['unit'])
            t_stop = group.parent.attrs['stop_time']
            t_start = group.parent.attrs['start_time']
            metadata.update(group['times'].attrs.dict)
            if read_waveforms:
                wf_group = group.parent.parent['EventWaveform']
                cluster_group = group.parent.parent['Clustering']
                cluster_num = cluster_num or int(group.object_name)
                cluster_ids = cluster_group['nums'].data
                indices, = np.where(cluster_ids == cluster_num)
        elif group.object_name == 'EventWaveform':
            sub_group = group.values()[0]
            # TODO assert all timestamps to be equal if several waveform_timeseries exists
            wf_group = group
            if 'Clustering' in group.parent:
                cluster_group = group.parent['Clustering']
                cluster_ids = cluster_group['num'].data
                if len(np.unique(cluster_ids)) > 1:
                    assert cluster_num is not None, 'You must set cluster_num'
                else:
                    cluster_num = cluster_num or int(np.unique(cluster_ids))
                indices, = np.where(cluster_ids == cluster_num)
                times = pq.Quantity(sub_group["timestamps"].data[indices],
                                    sub_group["timestamps"].attrs['unit'])
>>>>>>> 614fda96
            else:
                times = pq.Quantity(sub_group["timestamps"].data,
                                    sub_group["timestamps"].attrs['unit'])
                indices = range(len(times))
            t_stop = sub_group.attrs['stop_time']
            t_start = sub_group.attrs['start_time']
            metadata.update(sub_group.attrs.dict)
        else:
            raise ValueError('Expected a sub group of UnitTimes or an ' +
                             'EventWaveform group')
        if read_waveforms:
            waveforms = []
            for wf in wf_group.values():
                data = pq.Quantity(wf["data"].data[indices, :, :],
                                   wf["data"].attrs['unit'])
                waveforms.append(data)
                metadata.update(wf.attrs.dict)
            waveforms = np.vstack(waveforms)
            # TODO assert shape of waveforms relative to channel_ids etc
            sampling_rate = wf["data"].attrs['sample_rate']
        else:
            waveforms = None
            sampling_rate = None
        sptr = SpikeTrain(times=times,
                          t_stop=t_stop,
                          t_start=t_start,
                          waveforms=waveforms,
                          sampling_rate=sampling_rate,
                          **metadata)
        return sptr<|MERGE_RESOLUTION|>--- conflicted
+++ resolved
@@ -103,11 +103,6 @@
         # HACK sometimes out is shape (n_spikes, 1)
         return np.reshape(out, len(out))
 
-<<<<<<< HEAD
-    def save_event_waveform(self, spike_times, waveforms, sampling_rate,
-                            exdir_group, **annotations):   
-        wf_group = exdir_group.require_group('EventWaveform')
-=======
     def write_event_waveform(self, sptrs, path, **annotations):
         channel_group = self._exdir_directory[path]
         sampling_rate = sptrs[0].sampling_rate.rescale('Hz')
@@ -115,7 +110,6 @@
         waveforms = self._sptrs_to_wfseriesf(sptrs)
         group = channel_group.require_group('EventWaveform')
         wf_group = group.require_group('waveform_timeseries')
->>>>>>> 614fda96
         attr = {'num_samples': len(spike_times),
                 'sample_length': waveforms.shape[1]}
         attr.update(annotations)
@@ -151,50 +145,6 @@
             if 'cluster_id' in sptr.annotations:
                 sptr_id = sptr.annotations['cluster_id']
             else:
-<<<<<<< HEAD
-                sptr_id = idx
-            times_group = unit_times_group.require_group('{}'.format(sptr_id))
-            times_group.attrs = sptr.annotations
-            ts_data = times_group.require_dataset('times', sptr.times)
-
-    def save_LFP(self, anas, exdir_group, **annotations):
-        lfp_group = exdir_group.require_group('LFP')
-        if annotations:
-            lfp_group.attrs = annotations
-        for idx, ana in enumerate(anas):
-            lfp_data = lfp_group.require_dataset('data', ana)  # TODO sampling_rate etc
-            lfp_data.attrs = ana.annotations
-
-    def save_epochs(self, epochs, group, **annotations):
-        for epo_num, epo in enumerate(epochs):
-            if epo.name is None:
-                epo_group = group.require_group('Epoch_{}'.format(epo_num))
-            else:
-                epo_group = group.require_group(epo.name)
-            if annotations:
-                epo_group.attrs = annotations
-            data_group = epo_group.require_group('data')
-            data_group.require_dataset('timestamps', epo.times)
-            data_group.require_dataset('durations', epo.durations)
-            data_group.require_dataset('data', epo.labels)
-            data_group.attrs = epo.annotations
-
-    def save(self, blk):
-        # TODO save block annotations
-        # TODO add clustering version, type, algorithm etc.
-        # TODO save stuff even if no channel_indexes?
-        # TODO save segment as epoch? with segment annotations
-        if any(ana for seg in blk.segments for ana in seg.analogsignals):
-            print('Warning: saving analogsignals is not supported by this' +
-                  'funtion, use save_LFP in stead')
-            
-        if not all(['group_id' in chx.annotations
-                    for chx in blk.channel_indexes]):
-            print('Warning "group_id" is not in channel_index.annotations ' +
-                  'indexing group_id as appended to Block.channel_indexes')
-            channel_indexes = {i: chx for i, chx in
-                               enumerate(blk.channel_indexes)}
-=======
                 sptr_id = unit_id
             unit_group = unit_times_group.require_group('{}'.format(sptr_id))
             unit_attrs = unit.annotations
@@ -264,7 +214,6 @@
         if 'group_id' in chx.annotations:
             group_id = chx.annotations['group_id']
             group_name = 'channel_group_{}'.format(group_id)
->>>>>>> 614fda96
         else:
             print('Warning: "group_id" is not in channel_index.annotations ' +
                   'setting electrode_group_id as None and group name ' +
@@ -409,12 +358,8 @@
         group = self._exdir_directory[path]
         times = pq.Quantity(group['timestamps'].data,
                             group['timestamps'].attrs['unit'])
-        
-        if 'duration' in group:
-            durations = pq.Quantity(group['durations'].data, group['durations'].attrs['unit'])
-        else:
-            durations = pq.Quantity(np.nan, )
-    
+        durations = pq.Quantity(group['durations'].data,
+                                group['durations'].attrs['unit'])
         if 'data' in group:
             if 'unit' not in group['data'].attrs:
                 labels = group['data'].data
@@ -423,76 +368,12 @@
                                      group['data'].attrs['unit'])
         else:
             labels = None
-<<<<<<< HEAD
-        annotations = group.attrs._open_or_create()  # HACK TODO make a function in 
-=======
         annotations = group.attrs.dict
->>>>>>> 614fda96
         epo = Epoch(times=times, durations=durations, labels=labels,
                     **annotations)
 
         return epo
 
-<<<<<<< HEAD
-    def read_analogsignals(self, group):
-        group = self._find_my_group(group, 'LFP')
-        if group is None:
-            return None
-        if not hasattr(self, '_segments'):
-            self._read_segments_channel_indexes()
-        analogsignals = []
-        for lfp_grp in group.values():
-            signal = lfp_grp["data"]
-            ana = AnalogSignal(
-                signal.data,
-                units=signal.attrs["unit"],
-                sampling_rate=lfp_grp.attrs['sample_rate'])
-            self._segments[lfp_grp.attrs['segment_id']].analogsignals.append(ana)
-            chx = self._channel_indexes[lfp_grp.attrs['electrode_group_id']]
-            chx.analogsignals.append(ana)
-            ana.channel_index = chx
-            analogsignals.append(ana)
-
-            # TODO: read attrs?
-
-        return analogsignals
-
-    def read_spiketrains(self, group):
-        group_name = group.name.split('/')[-1]
-        if "EventWaveform" == group_name:
-            return self.read_event_waveforms(group)
-        elif 'UnitTimes' == group_name:
-            return self.read_unit_times(group)
-        else:
-            raise ValueError('group name {} '.format(group_name) +
-                             'is not recognized, the deepest folder should' +
-                             ' be either "EventWaveform" or "UnitTimes"')
-
-    def read_event_waveforms(self, group):
-        group = self._find_my_group(group, 'EventWaveform')
-        if group is None:
-            return None
-        if not hasattr(self, '_segments'):
-            self._read_segments_channel_indexes()
-        spike_trains = []
-        container_name = '/'.join(group.name.split('/')[:-1])
-        container_group = self._exdir_folder[container_name]
-        if 'Clustering' in container_group:
-            clustering = container_group['Clustering']
-            spike_clusters = np.array(clustering["nums"].data, dtype=int)
-            cluster_groups = dict(clustering.attrs['cluster_groups'])
-        else:
-            spike_clusters = np.zeros(group.attrs['num_samples'], dtype=int)
-            cluster_groups = {0:'unsorted'}
-        for cluster in np.unique(spike_clusters):
-            indices, = np.where(spike_clusters == cluster)
-            metadata = {'cluster_id': cluster,
-                        'cluster_group': cluster_groups[cluster]} # TODO add clustering version, type, algorithm etc.
-            
-            if 'unit' in group["data"].attrs:
-                waveforms = pq.Quantity(group["data"].data[indices, :, :],
-                                        group["data"].attrs['unit'])
-=======
     def read_analogsignal(self, path, cascade=True, lazy=False):
         group = self._exdir_directory[path]
         signal = group["data"]
@@ -542,7 +423,6 @@
                 indices, = np.where(cluster_ids == cluster_num)
                 times = pq.Quantity(sub_group["timestamps"].data[indices],
                                     sub_group["timestamps"].attrs['unit'])
->>>>>>> 614fda96
             else:
                 times = pq.Quantity(sub_group["timestamps"].data,
                                     sub_group["timestamps"].attrs['unit'])
