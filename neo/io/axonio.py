# -*- coding: utf-8 -*-
"""

Classe for reading data from pCLAMP and AxoScope
files (.abf version 1 and 2), developed by Molecular device/Axon technologies.

- abf = Axon binary file
- atf is a text file based format from axon that could be
  read by AsciiIO (but this file is less efficient.)


This code is a port of abfload and abf2load
written in Matlab (BSD-2-Clause licence) by :
 - Copyright (c) 2009, Forrest Collman, fcollman@princeton.edu
 - Copyright (c) 2004, Harald Hentschke
and available here:
http://www.mathworks.com/matlabcentral/fileexchange/22114-abf2load

Information on abf 1 and 2 formats is available here:
http://www.moleculardevices.com/pages/software/developer_info.html

This file supports the old (ABF1) and new (ABF2) format.
ABF1 (clampfit <=9) and ABF2 (clampfit >10)

All possible mode are possible :
    - event-driven variable-length mode 1 -> return several Segments per Block
    - event-driven fixed-length mode 2 or 5 -> return several Segments
    - gap free mode -> return one (or sevral) Segment in the Block

Supported : Read

Author: sgarcia, jnowacki

Note: j.s.nowacki@gmail.com has a C++ library with SWIG bindings which also
reads abf files - would be good to cross-check

"""

import struct
import datetime
import os
from io import open, BufferedReader

import numpy as np
import quantities as pq

from neo.io.baseio import BaseIO
from neo.core import Block, Segment, AnalogSignal, Event
from neo.io.tools import iteritems


class StructFile(BufferedReader):
    def read_f(self, fmt, offset=None):
        if offset is not None:
            self.seek(offset)
        return struct.unpack(fmt, self.read(struct.calcsize(fmt)))

    def write_f(self, fmt, offset=None, *args):
        if offset is not None:
            self.seek(offset)
        self.write(struct.pack(fmt, *args))


def reformat_integer_v1(data, nbchannel, header):
    """
    reformat when dtype is int16 for ABF version 1
    """
    chans = [chan_num for chan_num in
             header['nADCSamplingSeq'] if chan_num >= 0]
    for n, i in enumerate(chans[:nbchannel]):  # respect SamplingSeq
        data[:, n] /= header['fInstrumentScaleFactor'][i]
        data[:, n] /= header['fSignalGain'][i]
        data[:, n] /= header['fADCProgrammableGain'][i]
        if header['nTelegraphEnable'][i]:
            data[:, n] /= header['fTelegraphAdditGain'][i]
        data[:, n] *= header['fADCRange']
        data[:, n] /= header['lADCResolution']
        data[:, n] += header['fInstrumentOffset'][i]
        data[:, n] -= header['fSignalOffset'][i]


def reformat_integer_v2(data, nbchannel, header):
    """
    reformat when dtype is int16 for ABF version 2
    """
    for i in range(nbchannel):
        data[:, i] /= header['listADCInfo'][i]['fInstrumentScaleFactor']
        data[:, i] /= header['listADCInfo'][i]['fSignalGain']
        data[:, i] /= header['listADCInfo'][i]['fADCProgrammableGain']
        if header['listADCInfo'][i]['nTelegraphEnable']:
            data[:, i] /= header['listADCInfo'][i]['fTelegraphAdditGain']
        data[:, i] *= header['protocol']['fADCRange']
        data[:, i] /= header['protocol']['lADCResolution']
        data[:, i] += header['listADCInfo'][i]['fInstrumentOffset']
        data[:, i] -= header['listADCInfo'][i]['fSignalOffset']


def clean_string(s):
    s = s.rstrip(b'\x00')
    s = s.rstrip(b' ')
    return s


class AxonIO(BaseIO):
    """

    Class for reading abf (axon binary file) file.

    Usage:
        >>> from neo import io
        >>> r = io.AxonIO(filename='File_axon_1.abf')
        >>> bl = r.read_block(lazy=False, cascade=True)
        >>> print bl.segments
        [<neo.core.segment.Segment object at 0x105516fd0>]
        >>> print bl.segments[0].analogsignals
        [<AnalogSignal(array([ 2.18811035,  2.19726562,  2.21252441, ...,
            1.33056641,  1.3458252 ,  1.3671875 ], dtype=float32) * pA,
            [0.0 s, 191.2832 s], sampling rate: 10000.0 Hz)>]
        >>> print bl.segments[0].events
        []

    """

    is_readable = True
    is_writable = False

    supported_objects = [Block, Segment, AnalogSignal, Event]
    readable_objects = [Block]
    writeable_objects = []

    has_header = False
    is_streameable = False

    read_params = {Block: []}
    write_params = None

    name = 'Axon'
    extensions = ['abf']

    mode = 'file'

    def __init__(self, filename=None):
        """
        This class read a abf file.

        Arguments:
            filename : the filename to read

        """
        BaseIO.__init__(self)
        self.filename = filename

    def read_block(self, lazy=False, cascade=True):

        header = self.read_header()
        version = header['fFileVersionNumber']

        bl = Block()
        bl.file_origin = os.path.basename(self.filename)
        bl.annotate(abf_version=version)

        # date and time
        if version < 2.:
            YY = 1900
            MM = 1
            DD = 1
            hh = int(header['lFileStartTime'] / 3600.)
            mm = int((header['lFileStartTime'] - hh * 3600) / 60)
            ss = header['lFileStartTime'] - hh * 3600 - mm * 60
            ms = int(np.mod(ss, 1) * 1e6)
            ss = int(ss)
        elif version >= 2.:
            YY = int(header['uFileStartDate'] / 10000)
            MM = int((header['uFileStartDate'] - YY * 10000) / 100)
            DD = int(header['uFileStartDate'] - YY * 10000 - MM * 100)
            hh = int(header['uFileStartTimeMS'] / 1000. / 3600.)
            mm = int((header['uFileStartTimeMS'] / 1000. - hh * 3600) / 60)
            ss = header['uFileStartTimeMS'] / 1000. - hh * 3600 - mm * 60
            ms = int(np.mod(ss, 1) * 1e6)
            ss = int(ss)
        bl.rec_datetime = datetime.datetime(YY, MM, DD, hh, mm, ss, ms)

        if not cascade:
            return bl

        # file format
        if header['nDataFormat'] == 0:
            dt = np.dtype('i2')
        elif header['nDataFormat'] == 1:
            dt = np.dtype('f4')

        if version < 2.:
            nbchannel = header['nADCNumChannels']
            head_offset = header['lDataSectionPtr'] * BLOCKSIZE + header[
                'nNumPointsIgnored'] * dt.itemsize
            totalsize = header['lActualAcqLength']
        elif version >= 2.:
            nbchannel = header['sections']['ADCSection']['llNumEntries']
            head_offset = header['sections']['DataSection'][
                'uBlockIndex'] * BLOCKSIZE
            totalsize = header['sections']['DataSection']['llNumEntries']

        data = np.memmap(self.filename, dt, 'r',
                         shape=(totalsize,), offset=head_offset)

        # 3 possible modes
        if version < 2.:
            mode = header['nOperationMode']
        elif version >= 2.:
            mode = header['protocol']['nOperationMode']

<<<<<<< HEAD
        # ~ print 'mode' , mode
=======
>>>>>>> f8d813b1
        if (mode == 1) or (mode == 2) or (mode == 5) or (mode == 3):
            # event-driven variable-length mode (mode 1)
            # event-driven fixed-length mode (mode 2 or 5)
            # gap free mode (mode 3) can be in several episodes

            # read sweep pos
            if version < 2.:
                nbepisod = header['lSynchArraySize']
                offset_episode = header['lSynchArrayPtr'] * BLOCKSIZE
            elif version >= 2.:
                nbepisod = header['sections']['SynchArraySection'][
                    'llNumEntries']
                offset_episode = header['sections']['SynchArraySection'][
                    'uBlockIndex'] * BLOCKSIZE
            if nbepisod > 0:
                episode_array = np.memmap(
                    self.filename, [('offset', 'i4'), ('len', 'i4')], 'r',
                    shape=nbepisod, offset=offset_episode)
            else:
                episode_array = np.empty(1, [('offset', 'i4'), ('len', 'i4')])
                episode_array[0]['len'] = data.size
                episode_array[0]['offset'] = 0

            # sampling_rate
            if version < 2.:
                sampling_rate = 1. / (header['fADCSampleInterval'] *
                                      nbchannel * 1.e-6) * pq.Hz
            elif version >= 2.:
                sampling_rate = 1.e6 / \
                    header['protocol']['fADCSequenceInterval'] * pq.Hz

            # construct block
            # one sweep = one segment in a block
            pos = 0
            for j in range(episode_array.size):
                seg = Segment(index=j)

                length = episode_array[j]['len']

                if version < 2.:
                    fSynchTimeUnit = header['fSynchTimeUnit']
                elif version >= 2.:
                    fSynchTimeUnit = header['protocol']['fSynchTimeUnit']

                if (fSynchTimeUnit != 0) and (mode == 1):
                    length /= fSynchTimeUnit

                if not lazy:
                    subdata = data[pos:pos+length]
                    subdata = subdata.reshape((subdata.size/nbchannel,
                                               nbchannel)).astype('f')
                    if dt == np.dtype('i2'):
                        if version < 2.:
                            reformat_integer_v1(subdata, nbchannel, header)
                        elif version >= 2.:
                            reformat_integer_v2(subdata, nbchannel, header)

                pos += length

                if version < 2.:
                    chans = [chan_num for chan_num in
                             header['nADCSamplingSeq'] if chan_num >= 0]
                else:
                    chans = range(nbchannel)
                for n, i in enumerate(chans[:nbchannel]):  # fix SamplingSeq
                    if version < 2.:
                        name = header['sADCChannelName'][i].replace(b' ', b'')
                        unit = header['sADCUnits'][i].replace(b'\xb5', b'u').\
                            replace(b' ', b'').decode('utf-8')  # \xb5 is µ
                        num = header['nADCPtoLChannelMap'][i]
                    elif version >= 2.:
                        lADCIi = header['listADCInfo'][i]
                        name = lADCIi['ADCChNames'].replace(b' ', b'')
                        unit = lADCIi['ADCChUnits'].replace(b'\xb5', b'u').\
                            replace(b' ', b'').decode('utf-8')
                        num = header['listADCInfo'][i]['nADCNum']
<<<<<<< HEAD
                    t_start = float(episode_array[j]['offset']) / sampling_rate
=======
                    if (fSynchTimeUnit == 0):
                        t_start = float(episodArray[j]['offset']) / sampling_rate
                    else:
                        t_start = float(episodArray[j]['offset']) * fSynchTimeUnit *1e-6* pq.s
>>>>>>> f8d813b1
                    t_start = t_start.rescale('s')
                    try:
                        pq.Quantity(1, unit)
                    except:
                        unit = ''

                    if lazy:
                        signal = [] * pq.Quantity(1, unit)
                    else:
                        signal = pq.Quantity(subdata[:, n], unit)

                    anaSig = AnalogSignal(signal, sampling_rate=sampling_rate,
                                          t_start=t_start,
                                          name=str(name),
                                          channel_index=int(num))
                    if lazy:
                        anaSig.lazy_shape = length / nbchannel
                    seg.analogsignals.append(anaSig)
                bl.segments.append(seg)

            if mode in [3, 5]:  # TODO check if tags exits in other mode
                # tag is EventArray that should be attached to Block
                # It is attched to the first Segment
                times = []
                labels = []
                comments = []
                for i, tag in enumerate(header['listTag']):
                    times.append(tag['lTagTime']/sampling_rate)
                    labels.append(str(tag['nTagType']))
                    comments.append(clean_string(tag['sComment']))
                times = np.array(times)
                labels = np.array(labels, dtype='S')
                comments = np.array(comments, dtype='S')
                # attach all tags to the first segment.
                seg = bl.segments[0]
                if lazy:
                    ea = Event(times=[] * pq.s, labels=np.array([], dtype='S'))
                    ea.lazy_shape = len(times)
                else:
                    ea = Event(times=times * pq.s, labels=labels,
                               comments=comments)
                seg.events.append(ea)

        bl.create_many_to_one_relationship()
        return bl

    def read_header(self,):
        """
        read the header of the file

        The strategy here differs from the original script under Matlab.
        In the original script for ABF2, it completes the header with
        information that is located in other structures.

        In ABF2 this function returns header with sub dict:
            sections             (ABF2)
            protocol             (ABF2)
            listTags             (ABF1&2)
            listADCInfo          (ABF2)
            listDACInfo          (ABF2)
            dictEpochInfoPerDAC  (ABF2)
        that contains more information.
        """
        fid = StructFile(open(self.filename, 'rb'))  # fix for py3

        # version
        f_file_signature = fid.read(4)
        if f_file_signature == b'ABF ':  # fix for p3 where read returns bytes
            header_description = headerDescriptionV1
        elif f_file_signature == b'ABF2':
            header_description = headerDescriptionV2
        else:
            return None

        # construct dict
        header = {}
        for key, offset, fmt in header_description:
            val = fid.read_f(fmt, offset=offset)
            if len(val) == 1:
                header[key] = val[0]
            else:
                header[key] = np.array(val)

        # correction of version number and starttime
        if f_file_signature == b'ABF ':
            header['lFileStartTime'] += header[
                'nFileStartMillisecs'] * .001
        elif f_file_signature == b'ABF2':
            n = header['fFileVersionNumber']
            header['fFileVersionNumber'] = n[3] + 0.1 * n[2] +\
                0.01 * n[1] + 0.001 * n[0]
            header['lFileStartTime'] = header['uFileStartTimeMS'] * .001

        if header['fFileVersionNumber'] < 2.:
            # tags
            listTag = []
            for i in range(header['lNumTagEntries']):
                fid.seek(header['lTagSectionPtr'] + i * 64)
                tag = {}
                for key, fmt in TagInfoDescription:
                    val = fid.read_f(fmt)
                    if len(val) == 1:
                        tag[key] = val[0]
                    else:
                        tag[key] = np.array(val)
                listTag.append(tag)
            header['listTag'] = listTag
            #protocol name formatting #TODO move to read_protocol?
            header['sProtocolPath'] = clean_string(header['sProtocolPath'])
            header['sProtocolPath'] = header['sProtocolPath'].\
                replace(b'\\', b'/')

        elif header['fFileVersionNumber'] >= 2.:
            # in abf2 some info are in other place

            # sections
            sections = {}
            for s, sectionName in enumerate(sectionNames):
                uBlockIndex, uBytes, llNumEntries =\
                    fid.read_f('IIl', offset=76 + s * 16)
                sections[sectionName] = {}
                sections[sectionName]['uBlockIndex'] = uBlockIndex
                sections[sectionName]['uBytes'] = uBytes
                sections[sectionName]['llNumEntries'] = llNumEntries
            header['sections'] = sections

            # strings sections
            # hack for reading channels names and units
            fid.seek(sections['StringsSection']['uBlockIndex'] * BLOCKSIZE)
            big_string = fid.read(sections['StringsSection']['uBytes'])
            goodstart = big_string.lower().find(b'clampex')
            if goodstart == -1:
                goodstart = big_string.lower().find(b'axoscope')

            big_string = big_string[goodstart:]
            strings = big_string.split(b'\x00')

            # ADC sections
            header['listADCInfo'] = []
            for i in range(sections['ADCSection']['llNumEntries']):
                # read ADCInfo
                fid.seek(sections['ADCSection']['uBlockIndex'] *
                         BLOCKSIZE + sections['ADCSection']['uBytes'] * i)
                ADCInfo = {}
                for key, fmt in ADCInfoDescription:
                    val = fid.read_f(fmt)
                    if len(val) == 1:
                        ADCInfo[key] = val[0]
                    else:
                        ADCInfo[key] = np.array(val)
                ADCInfo['ADCChNames'] = strings[ADCInfo['lADCChannelNameIndex']
                                                - 1]
                ADCInfo['ADCChUnits'] = strings[ADCInfo['lADCUnitsIndex'] - 1]

                header['listADCInfo'].append(ADCInfo)

            # protocol sections
            protocol = {}
            fid.seek(sections['ProtocolSection']['uBlockIndex'] * BLOCKSIZE)
            for key, fmt in protocolInfoDescription:
                val = fid.read_f(fmt)
                if len(val) == 1:
                    protocol[key] = val[0]
                else:
                    protocol[key] = np.array(val)
            header['protocol'] = protocol

            # tags
            listTag = []
            for i in range(sections['TagSection']['llNumEntries']):
                fid.seek(sections['TagSection']['uBlockIndex'] *
                         BLOCKSIZE + sections['TagSection']['uBytes'] * i)
                tag = {}
                for key, fmt in TagInfoDescription:
                    val = fid.read_f(fmt)
                    if len(val) == 1:
                        tag[key] = val[0]
                    else:
                        tag[key] = np.array(val)
                listTag.append(tag)

            header['listTag'] = listTag

            # DAC sections
            header['listDACInfo'] = []
            for i in range(sections['DACSection']['llNumEntries']):
                # read DACInfo
                fid.seek(sections['DACSection']['uBlockIndex'] *
                         BLOCKSIZE + sections['DACSection']['uBytes'] * i)
                DACInfo = {}
                for key, fmt in DACInfoDescription:
                    val = fid.read_f(fmt)
                    if len(val) == 1:
                        DACInfo[key] = val[0]
                    else:
                        DACInfo[key] = np.array(val)
                DACInfo['DACChNames'] = strings[DACInfo['lDACChannelNameIndex']
                                                - 1]
                DACInfo['DACChUnits'] = strings[
                    DACInfo['lDACChannelUnitsIndex'] - 1]

                header['listDACInfo'].append(DACInfo)

            # EpochPerDAC  sections
            # header['dictEpochInfoPerDAC'] is dict of dicts:
            #  - the first index is the DAC number
            #  - the second index is the epoch number
            # It has to be done like that because data may not exist
            # and may not be in sorted order
            header['dictEpochInfoPerDAC'] = {}
            for i in range(sections['EpochPerDACSection']['llNumEntries']):
                #  read DACInfo
                fid.seek(sections['EpochPerDACSection']['uBlockIndex'] *
                         BLOCKSIZE +
                         sections['EpochPerDACSection']['uBytes'] * i)
                EpochInfoPerDAC = {}
                for key, fmt in EpochInfoPerDACDescription:
                    val = fid.read_f(fmt)
                    if len(val) == 1:
                        EpochInfoPerDAC[key] = val[0]
                    else:
                        EpochInfoPerDAC[key] = np.array(val)

                DACNum = EpochInfoPerDAC['nDACNum']
                EpochNum = EpochInfoPerDAC['nEpochNum']
                # Checking if the key exists, if not, the value is empty
                # so we have to create empty dict to populate
                if DACNum not in header['dictEpochInfoPerDAC']:
                    header['dictEpochInfoPerDAC'][DACNum] = {}

                header['dictEpochInfoPerDAC'][DACNum][EpochNum] =\
                    EpochInfoPerDAC

        fid.close()

        return header

    def read_protocol(self):
        """
        Read the protocol waveform of the file, if present;
        function works with ABF2 only. Protocols can be reconstructed
        from the ABF1 header.

        Returns: list of segments (one for every episode)
                 with list of analog signls (one for every DAC).
        """
        header = self.read_header()

        if header['fFileVersionNumber'] < 2.:
            raise IOError("Protocol section is only present in ABF2 files.")

        nADC = header['sections']['ADCSection'][
            'llNumEntries']  # Number of ADC channels
        nDAC = header['sections']['DACSection'][
            'llNumEntries']  # Number of DAC channels
        nSam = header['protocol'][
            'lNumSamplesPerEpisode'] / nADC  # Number of samples per episode
        nEpi = header['lActualEpisodes']  # Actual number of episodes
        sampling_rate = 1.e6 / header['protocol'][
            'fADCSequenceInterval'] * pq.Hz

        # Make a list of segments with analog signals with just holding levels
        # List of segments relates to number of episodes, as for recorded data
        segments = []
        for epiNum in range(nEpi):
            seg = Segment(index=epiNum)
            # One analog signal for each DAC in segment (episode)
            for DACNum in range(nDAC):
                t_start = 0 * pq.s  # TODO: Possibly check with episode array
                name = header['listDACInfo'][DACNum]['DACChNames']
                unit = header['listDACInfo'][DACNum]['DACChUnits'].\
                    replace(b'\xb5', b'u')  # \xb5 is µ
                signal = np.ones(nSam) *\
                    header['listDACInfo'][DACNum]['fDACHoldingLevel'] *\
                    pq.Quantity(1, unit)
                ana_sig = AnalogSignal(signal, sampling_rate=sampling_rate,
                                       t_start=t_start, name=str(name),
                                       channel_index=DACNum)
                # If there are epoch infos for this DAC
                if DACNum in header['dictEpochInfoPerDAC']:
                    # Save last sample index
                    i_last = int(nSam * 15625 / 10**6)
                    # TODO guess for first holding
                    # Go over EpochInfoPerDAC and change the analog signal
                    # according to the epochs
                    epochInfo = header['dictEpochInfoPerDAC'][DACNum]
                    for epochNum, epoch in iteritems(epochInfo):
                        i_begin = i_last
                        i_end = i_last + epoch['lEpochInitDuration'] +\
                            epoch['lEpochDurationInc'] * epiNum
                        dif = i_end-i_begin
                        ana_sig[i_begin:i_end] = np.ones(len(range(dif))) *\
                            pq.Quantity(1, unit) * (epoch['fEpochInitLevel'] +
                                                    epoch['fEpochLevelInc'] *
                                                    epiNum)
                        i_last += epoch['lEpochInitDuration']
                seg.analogsignals.append(ana_sig)
            segments.append(seg)

        return segments


BLOCKSIZE = 512

headerDescriptionV1 = [
    ('fFileSignature', 0, '4s'),
    ('fFileVersionNumber', 4, 'f'),
    ('nOperationMode', 8, 'h'),
    ('lActualAcqLength', 10, 'i'),
    ('nNumPointsIgnored', 14, 'h'),
    ('lActualEpisodes', 16, 'i'),
    ('lFileStartTime', 24, 'i'),
    ('lDataSectionPtr', 40, 'i'),
    ('lTagSectionPtr', 44, 'i'),
    ('lNumTagEntries', 48, 'i'),
    ('lSynchArrayPtr', 92, 'i'),
    ('lSynchArraySize', 96, 'i'),
    ('nDataFormat', 100, 'h'),
    ('nADCNumChannels', 120, 'h'),
    ('fADCSampleInterval', 122, 'f'),
    ('fSynchTimeUnit', 130, 'f'),
    ('lNumSamplesPerEpisode', 138, 'i'),
    ('lPreTriggerSamples', 142, 'i'),
    ('lEpisodesPerRun', 146, 'i'),
    ('fADCRange', 244, 'f'),
    ('lADCResolution', 252, 'i'),
    ('nFileStartMillisecs', 366, 'h'),
    ('nADCPtoLChannelMap', 378, '16h'),
    ('nADCSamplingSeq', 410, '16h'),
    ('sADCChannelName', 442, '10s'*16),
    ('sADCUnits', 602, '8s'*16),
    ('fADCProgrammableGain', 730, '16f'),
    ('fInstrumentScaleFactor', 922, '16f'),
    ('fInstrumentOffset', 986, '16f'),
    ('fSignalGain', 1050, '16f'),
    ('fSignalOffset', 1114, '16f'),

    ('nDigitalEnable', 1436, 'h'),
    ('nActiveDACChannel', 1440, 'h'),
    ('nDigitalHolding', 1584, 'h'),
    ('nDigitalInterEpisode', 1586, 'h'),
    ('nDigitalValue', 2588, '10h'),
    ('lDACFilePtr', 2048, '2i'),
    ('lDACFileNumEpisodes', 2056, '2i'),
    ('fDACCalibrationFactor', 2074, '4f'),
    ('fDACCalibrationOffset', 2090, '4f'),
    ('nWaveformEnable', 2296, '2h'),
    ('nWaveformSource', 2300, '2h'),
    ('nInterEpisodeLevel', 2304, '2h'),
    ('nEpochType', 2308, '20h'),
    ('fEpochInitLevel', 2348, '20f'),
    ('fEpochLevelInc', 2428, '20f'),
    ('lEpochInitDuration', 2508, '20i'),
    ('lEpochDurationInc', 2588, '20i'),

    ('nTelegraphEnable', 4512, '16h'),
    ('fTelegraphAdditGain', 4576, '16f'),
    ('sProtocolPath', 4898, '384s'),
    ]


headerDescriptionV2 = [
    ('fFileSignature', 0, '4s'),
    ('fFileVersionNumber', 4, '4b'),
    ('uFileInfoSize', 8, 'I'),
    ('lActualEpisodes', 12, 'I'),
    ('uFileStartDate', 16, 'I'),
    ('uFileStartTimeMS', 20, 'I'),
    ('uStopwatchTime', 24, 'I'),
    ('nFileType', 28, 'H'),
    ('nDataFormat', 30, 'H'),
    ('nSimultaneousScan', 32, 'H'),
    ('nCRCEnable', 34, 'H'),
    ('uFileCRC', 36, 'I'),
    ('FileGUID', 40, 'I'),
    ('uCreatorVersion', 56, 'I'),
    ('uCreatorNameIndex', 60, 'I'),
    ('uModifierVersion', 64, 'I'),
    ('uModifierNameIndex', 68, 'I'),
    ('uProtocolPathIndex', 72, 'I'),
    ]


sectionNames = [
    'ProtocolSection',
    'ADCSection',
    'DACSection',
    'EpochSection',
    'ADCPerDACSection',
    'EpochPerDACSection',
    'UserListSection',
    'StatsRegionSection',
    'MathSection',
    'StringsSection',
    'DataSection',
    'TagSection',
    'ScopeSection',
    'DeltaSection',
    'VoiceTagSection',
    'SynchArraySection',
    'AnnotationSection',
    'StatsSection',
    ]


protocolInfoDescription = [
    ('nOperationMode', 'h'),
    ('fADCSequenceInterval', 'f'),
    ('bEnableFileCompression', 'b'),
    ('sUnused1', '3s'),
    ('uFileCompressionRatio', 'I'),
    ('fSynchTimeUnit', 'f'),
    ('fSecondsPerRun', 'f'),
    ('lNumSamplesPerEpisode', 'i'),
    ('lPreTriggerSamples', 'i'),
    ('lEpisodesPerRun', 'i'),
    ('lRunsPerTrial', 'i'),
    ('lNumberOfTrials', 'i'),
    ('nAveragingMode', 'h'),
    ('nUndoRunCount', 'h'),
    ('nFirstEpisodeInRun', 'h'),
    ('fTriggerThreshold', 'f'),
    ('nTriggerSource', 'h'),
    ('nTriggerAction', 'h'),
    ('nTriggerPolarity', 'h'),
    ('fScopeOutputInterval', 'f'),
    ('fEpisodeStartToStart', 'f'),
    ('fRunStartToStart', 'f'),
    ('lAverageCount', 'i'),
    ('fTrialStartToStart', 'f'),
    ('nAutoTriggerStrategy', 'h'),
    ('fFirstRunDelayS', 'f'),
    ('nChannelStatsStrategy', 'h'),
    ('lSamplesPerTrace', 'i'),
    ('lStartDisplayNum', 'i'),
    ('lFinishDisplayNum', 'i'),
    ('nShowPNRawData', 'h'),
    ('fStatisticsPeriod', 'f'),
    ('lStatisticsMeasurements', 'i'),
    ('nStatisticsSaveStrategy', 'h'),
    ('fADCRange', 'f'),
    ('fDACRange', 'f'),
    ('lADCResolution', 'i'),
    ('lDACResolution', 'i'),
    ('nExperimentType', 'h'),
    ('nManualInfoStrategy', 'h'),
    ('nCommentsEnable', 'h'),
    ('lFileCommentIndex', 'i'),
    ('nAutoAnalyseEnable', 'h'),
    ('nSignalType', 'h'),
    ('nDigitalEnable', 'h'),
    ('nActiveDACChannel', 'h'),
    ('nDigitalHolding', 'h'),
    ('nDigitalInterEpisode', 'h'),
    ('nDigitalDACChannel', 'h'),
    ('nDigitalTrainActiveLogic', 'h'),
    ('nStatsEnable', 'h'),
    ('nStatisticsClearStrategy', 'h'),
    ('nLevelHysteresis', 'h'),
    ('lTimeHysteresis', 'i'),
    ('nAllowExternalTags', 'h'),
    ('nAverageAlgorithm', 'h'),
    ('fAverageWeighting', 'f'),
    ('nUndoPromptStrategy', 'h'),
    ('nTrialTriggerSource', 'h'),
    ('nStatisticsDisplayStrategy', 'h'),
    ('nExternalTagType', 'h'),
    ('nScopeTriggerOut', 'h'),
    ('nLTPType', 'h'),
    ('nAlternateDACOutputState', 'h'),
    ('nAlternateDigitalOutputState', 'h'),
    ('fCellID', '3f'),
    ('nDigitizerADCs', 'h'),
    ('nDigitizerDACs', 'h'),
    ('nDigitizerTotalDigitalOuts', 'h'),
    ('nDigitizerSynchDigitalOuts', 'h'),
    ('nDigitizerType', 'h'),
    ]

ADCInfoDescription = [
    ('nADCNum', 'h'),
    ('nTelegraphEnable', 'h'),
    ('nTelegraphInstrument', 'h'),
    ('fTelegraphAdditGain', 'f'),
    ('fTelegraphFilter', 'f'),
    ('fTelegraphMembraneCap', 'f'),
    ('nTelegraphMode', 'h'),
    ('fTelegraphAccessResistance', 'f'),
    ('nADCPtoLChannelMap', 'h'),
    ('nADCSamplingSeq', 'h'),
    ('fADCProgrammableGain', 'f'),
    ('fADCDisplayAmplification', 'f'),
    ('fADCDisplayOffset', 'f'),
    ('fInstrumentScaleFactor', 'f'),
    ('fInstrumentOffset', 'f'),
    ('fSignalGain', 'f'),
    ('fSignalOffset', 'f'),
    ('fSignalLowpassFilter', 'f'),
    ('fSignalHighpassFilter', 'f'),
    ('nLowpassFilterType', 'b'),
    ('nHighpassFilterType', 'b'),
    ('fPostProcessLowpassFilter', 'f'),
    ('nPostProcessLowpassFilterType', 'c'),
    ('bEnabledDuringPN', 'b'),
    ('nStatsChannelPolarity', 'h'),
    ('lADCChannelNameIndex', 'i'),
    ('lADCUnitsIndex', 'i'),
    ]

TagInfoDescription = [
    ('lTagTime', 'i'),
    ('sComment', '56s'),
    ('nTagType', 'h'),
    ('nVoiceTagNumber_or_AnnotationIndex', 'h'),
    ]

DACInfoDescription = [
    ('nDACNum', 'h'),
    ('nTelegraphDACScaleFactorEnable', 'h'),
    ('fInstrumentHoldingLevel', 'f'),
    ('fDACScaleFactor', 'f'),
    ('fDACHoldingLevel', 'f'),
    ('fDACCalibrationFactor', 'f'),
    ('fDACCalibrationOffset', 'f'),
    ('lDACChannelNameIndex', 'i'),
    ('lDACChannelUnitsIndex', 'i'),
    ('lDACFilePtr', 'i'),
    ('lDACFileNumEpisodes', 'i'),
    ('nWaveformEnable', 'h'),
    ('nWaveformSource', 'h'),
    ('nInterEpisodeLevel', 'h'),
    ('fDACFileScale', 'f'),
    ('fDACFileOffset', 'f'),
    ('lDACFileEpisodeNum', 'i'),
    ('nDACFileADCNum', 'h'),
    ('nConditEnable', 'h'),
    ('lConditNumPulses', 'i'),
    ('fBaselineDuration', 'f'),
    ('fBaselineLevel', 'f'),
    ('fStepDuration', 'f'),
    ('fStepLevel', 'f'),
    ('fPostTrainPeriod', 'f'),
    ('fPostTrainLevel', 'f'),
    ('nMembTestEnable', 'h'),
    ('nLeakSubtractType', 'h'),
    ('nPNPolarity', 'h'),
    ('fPNHoldingLevel', 'f'),
    ('nPNNumADCChannels', 'h'),
    ('nPNPosition', 'h'),
    ('nPNNumPulses', 'h'),
    ('fPNSettlingTime', 'f'),
    ('fPNInterpulse', 'f'),
    ('nLTPUsageOfDAC', 'h'),
    ('nLTPPresynapticPulses', 'h'),
    ('lDACFilePathIndex', 'i'),
    ('fMembTestPreSettlingTimeMS', 'f'),
    ('fMembTestPostSettlingTimeMS', 'f'),
    ('nLeakSubtractADCIndex', 'h'),
    ('sUnused', '124s'),
    ]

EpochInfoPerDACDescription = [
    ('nEpochNum', 'h'),
    ('nDACNum', 'h'),
    ('nEpochType', 'h'),
    ('fEpochInitLevel', 'f'),
    ('fEpochLevelInc', 'f'),
    ('lEpochInitDuration', 'i'),
    ('lEpochDurationInc', 'i'),
    ('lEpochPulsePeriod', 'i'),
    ('lEpochPulseWidth', 'i'),
    ('sUnused', '18s'),
    ]

EpochInfoDescription = [
    ('nEpochNum', 'h'),
    ('nDigitalValue', 'h'),
    ('nDigitalTrainValue', 'h'),
    ('nAlternateDigitalValue', 'h'),
    ('nAlternateDigitalTrainValue', 'h'),
    ('bEpochCompression', 'b'),
    ('sUnused', '21s'),
    ]
<|MERGE_RESOLUTION|>--- conflicted
+++ resolved
@@ -1,882 +1,874 @@
-# -*- coding: utf-8 -*-
-"""
-
-Classe for reading data from pCLAMP and AxoScope
-files (.abf version 1 and 2), developed by Molecular device/Axon technologies.
-
-- abf = Axon binary file
-- atf is a text file based format from axon that could be
-  read by AsciiIO (but this file is less efficient.)
-
-
-This code is a port of abfload and abf2load
-written in Matlab (BSD-2-Clause licence) by :
- - Copyright (c) 2009, Forrest Collman, fcollman@princeton.edu
- - Copyright (c) 2004, Harald Hentschke
-and available here:
-http://www.mathworks.com/matlabcentral/fileexchange/22114-abf2load
-
-Information on abf 1 and 2 formats is available here:
-http://www.moleculardevices.com/pages/software/developer_info.html
-
-This file supports the old (ABF1) and new (ABF2) format.
-ABF1 (clampfit <=9) and ABF2 (clampfit >10)
-
-All possible mode are possible :
-    - event-driven variable-length mode 1 -> return several Segments per Block
-    - event-driven fixed-length mode 2 or 5 -> return several Segments
-    - gap free mode -> return one (or sevral) Segment in the Block
-
-Supported : Read
-
-Author: sgarcia, jnowacki
-
-Note: j.s.nowacki@gmail.com has a C++ library with SWIG bindings which also
-reads abf files - would be good to cross-check
-
-"""
-
-import struct
-import datetime
-import os
-from io import open, BufferedReader
-
-import numpy as np
-import quantities as pq
-
-from neo.io.baseio import BaseIO
-from neo.core import Block, Segment, AnalogSignal, Event
-from neo.io.tools import iteritems
-
-
-class StructFile(BufferedReader):
-    def read_f(self, fmt, offset=None):
-        if offset is not None:
-            self.seek(offset)
-        return struct.unpack(fmt, self.read(struct.calcsize(fmt)))
-
-    def write_f(self, fmt, offset=None, *args):
-        if offset is not None:
-            self.seek(offset)
-        self.write(struct.pack(fmt, *args))
-
-
-def reformat_integer_v1(data, nbchannel, header):
-    """
-    reformat when dtype is int16 for ABF version 1
-    """
-    chans = [chan_num for chan_num in
-             header['nADCSamplingSeq'] if chan_num >= 0]
-    for n, i in enumerate(chans[:nbchannel]):  # respect SamplingSeq
-        data[:, n] /= header['fInstrumentScaleFactor'][i]
-        data[:, n] /= header['fSignalGain'][i]
-        data[:, n] /= header['fADCProgrammableGain'][i]
-        if header['nTelegraphEnable'][i]:
-            data[:, n] /= header['fTelegraphAdditGain'][i]
-        data[:, n] *= header['fADCRange']
-        data[:, n] /= header['lADCResolution']
-        data[:, n] += header['fInstrumentOffset'][i]
-        data[:, n] -= header['fSignalOffset'][i]
-
-
-def reformat_integer_v2(data, nbchannel, header):
-    """
-    reformat when dtype is int16 for ABF version 2
-    """
-    for i in range(nbchannel):
-        data[:, i] /= header['listADCInfo'][i]['fInstrumentScaleFactor']
-        data[:, i] /= header['listADCInfo'][i]['fSignalGain']
-        data[:, i] /= header['listADCInfo'][i]['fADCProgrammableGain']
-        if header['listADCInfo'][i]['nTelegraphEnable']:
-            data[:, i] /= header['listADCInfo'][i]['fTelegraphAdditGain']
-        data[:, i] *= header['protocol']['fADCRange']
-        data[:, i] /= header['protocol']['lADCResolution']
-        data[:, i] += header['listADCInfo'][i]['fInstrumentOffset']
-        data[:, i] -= header['listADCInfo'][i]['fSignalOffset']
-
-
-def clean_string(s):
-    s = s.rstrip(b'\x00')
-    s = s.rstrip(b' ')
-    return s
-
-
-class AxonIO(BaseIO):
-    """
-
-    Class for reading abf (axon binary file) file.
-
-    Usage:
-        >>> from neo import io
-        >>> r = io.AxonIO(filename='File_axon_1.abf')
-        >>> bl = r.read_block(lazy=False, cascade=True)
-        >>> print bl.segments
-        [<neo.core.segment.Segment object at 0x105516fd0>]
-        >>> print bl.segments[0].analogsignals
-        [<AnalogSignal(array([ 2.18811035,  2.19726562,  2.21252441, ...,
-            1.33056641,  1.3458252 ,  1.3671875 ], dtype=float32) * pA,
-            [0.0 s, 191.2832 s], sampling rate: 10000.0 Hz)>]
-        >>> print bl.segments[0].events
-        []
-
-    """
-
-    is_readable = True
-    is_writable = False
-
-    supported_objects = [Block, Segment, AnalogSignal, Event]
-    readable_objects = [Block]
-    writeable_objects = []
-
-    has_header = False
-    is_streameable = False
-
-    read_params = {Block: []}
-    write_params = None
-
-    name = 'Axon'
-    extensions = ['abf']
-
-    mode = 'file'
-
-    def __init__(self, filename=None):
-        """
-        This class read a abf file.
-
-        Arguments:
-            filename : the filename to read
-
-        """
-        BaseIO.__init__(self)
-        self.filename = filename
-
-    def read_block(self, lazy=False, cascade=True):
-
-        header = self.read_header()
-        version = header['fFileVersionNumber']
-
-        bl = Block()
-        bl.file_origin = os.path.basename(self.filename)
-        bl.annotate(abf_version=version)
-
-        # date and time
-        if version < 2.:
-            YY = 1900
-            MM = 1
-            DD = 1
-            hh = int(header['lFileStartTime'] / 3600.)
-            mm = int((header['lFileStartTime'] - hh * 3600) / 60)
-            ss = header['lFileStartTime'] - hh * 3600 - mm * 60
-            ms = int(np.mod(ss, 1) * 1e6)
-            ss = int(ss)
-        elif version >= 2.:
-            YY = int(header['uFileStartDate'] / 10000)
-            MM = int((header['uFileStartDate'] - YY * 10000) / 100)
-            DD = int(header['uFileStartDate'] - YY * 10000 - MM * 100)
-            hh = int(header['uFileStartTimeMS'] / 1000. / 3600.)
-            mm = int((header['uFileStartTimeMS'] / 1000. - hh * 3600) / 60)
-            ss = header['uFileStartTimeMS'] / 1000. - hh * 3600 - mm * 60
-            ms = int(np.mod(ss, 1) * 1e6)
-            ss = int(ss)
-        bl.rec_datetime = datetime.datetime(YY, MM, DD, hh, mm, ss, ms)
-
-        if not cascade:
-            return bl
-
-        # file format
-        if header['nDataFormat'] == 0:
-            dt = np.dtype('i2')
-        elif header['nDataFormat'] == 1:
-            dt = np.dtype('f4')
-
-        if version < 2.:
-            nbchannel = header['nADCNumChannels']
-            head_offset = header['lDataSectionPtr'] * BLOCKSIZE + header[
-                'nNumPointsIgnored'] * dt.itemsize
-            totalsize = header['lActualAcqLength']
-        elif version >= 2.:
-            nbchannel = header['sections']['ADCSection']['llNumEntries']
-            head_offset = header['sections']['DataSection'][
-                'uBlockIndex'] * BLOCKSIZE
-            totalsize = header['sections']['DataSection']['llNumEntries']
-
-        data = np.memmap(self.filename, dt, 'r',
-                         shape=(totalsize,), offset=head_offset)
-
-        # 3 possible modes
-        if version < 2.:
-            mode = header['nOperationMode']
-        elif version >= 2.:
-            mode = header['protocol']['nOperationMode']
-
-<<<<<<< HEAD
-        # ~ print 'mode' , mode
-=======
->>>>>>> f8d813b1
-        if (mode == 1) or (mode == 2) or (mode == 5) or (mode == 3):
-            # event-driven variable-length mode (mode 1)
-            # event-driven fixed-length mode (mode 2 or 5)
-            # gap free mode (mode 3) can be in several episodes
-
-            # read sweep pos
-            if version < 2.:
-                nbepisod = header['lSynchArraySize']
-                offset_episode = header['lSynchArrayPtr'] * BLOCKSIZE
-            elif version >= 2.:
-                nbepisod = header['sections']['SynchArraySection'][
-                    'llNumEntries']
-                offset_episode = header['sections']['SynchArraySection'][
-                    'uBlockIndex'] * BLOCKSIZE
-            if nbepisod > 0:
-                episode_array = np.memmap(
-                    self.filename, [('offset', 'i4'), ('len', 'i4')], 'r',
-                    shape=nbepisod, offset=offset_episode)
-            else:
-                episode_array = np.empty(1, [('offset', 'i4'), ('len', 'i4')])
-                episode_array[0]['len'] = data.size
-                episode_array[0]['offset'] = 0
-
-            # sampling_rate
-            if version < 2.:
-                sampling_rate = 1. / (header['fADCSampleInterval'] *
-                                      nbchannel * 1.e-6) * pq.Hz
-            elif version >= 2.:
-                sampling_rate = 1.e6 / \
-                    header['protocol']['fADCSequenceInterval'] * pq.Hz
-
-            # construct block
-            # one sweep = one segment in a block
-            pos = 0
-            for j in range(episode_array.size):
-                seg = Segment(index=j)
-
-                length = episode_array[j]['len']
-
-                if version < 2.:
-                    fSynchTimeUnit = header['fSynchTimeUnit']
-                elif version >= 2.:
-                    fSynchTimeUnit = header['protocol']['fSynchTimeUnit']
-
-                if (fSynchTimeUnit != 0) and (mode == 1):
-                    length /= fSynchTimeUnit
-
-                if not lazy:
-                    subdata = data[pos:pos+length]
-                    subdata = subdata.reshape((subdata.size/nbchannel,
-                                               nbchannel)).astype('f')
-                    if dt == np.dtype('i2'):
-                        if version < 2.:
-                            reformat_integer_v1(subdata, nbchannel, header)
-                        elif version >= 2.:
-                            reformat_integer_v2(subdata, nbchannel, header)
-
-                pos += length
-
-                if version < 2.:
-                    chans = [chan_num for chan_num in
-                             header['nADCSamplingSeq'] if chan_num >= 0]
-                else:
-                    chans = range(nbchannel)
-                for n, i in enumerate(chans[:nbchannel]):  # fix SamplingSeq
-                    if version < 2.:
-                        name = header['sADCChannelName'][i].replace(b' ', b'')
-                        unit = header['sADCUnits'][i].replace(b'\xb5', b'u').\
-                            replace(b' ', b'').decode('utf-8')  # \xb5 is µ
-                        num = header['nADCPtoLChannelMap'][i]
-                    elif version >= 2.:
-                        lADCIi = header['listADCInfo'][i]
-                        name = lADCIi['ADCChNames'].replace(b' ', b'')
-                        unit = lADCIi['ADCChUnits'].replace(b'\xb5', b'u').\
-                            replace(b' ', b'').decode('utf-8')
-                        num = header['listADCInfo'][i]['nADCNum']
-<<<<<<< HEAD
-                    t_start = float(episode_array[j]['offset']) / sampling_rate
-=======
-                    if (fSynchTimeUnit == 0):
-                        t_start = float(episodArray[j]['offset']) / sampling_rate
-                    else:
-                        t_start = float(episodArray[j]['offset']) * fSynchTimeUnit *1e-6* pq.s
->>>>>>> f8d813b1
-                    t_start = t_start.rescale('s')
-                    try:
-                        pq.Quantity(1, unit)
-                    except:
-                        unit = ''
-
-                    if lazy:
-                        signal = [] * pq.Quantity(1, unit)
-                    else:
-                        signal = pq.Quantity(subdata[:, n], unit)
-
-                    anaSig = AnalogSignal(signal, sampling_rate=sampling_rate,
-                                          t_start=t_start,
-                                          name=str(name),
-                                          channel_index=int(num))
-                    if lazy:
-                        anaSig.lazy_shape = length / nbchannel
-                    seg.analogsignals.append(anaSig)
-                bl.segments.append(seg)
-
-            if mode in [3, 5]:  # TODO check if tags exits in other mode
-                # tag is EventArray that should be attached to Block
-                # It is attched to the first Segment
-                times = []
-                labels = []
-                comments = []
-                for i, tag in enumerate(header['listTag']):
-                    times.append(tag['lTagTime']/sampling_rate)
-                    labels.append(str(tag['nTagType']))
-                    comments.append(clean_string(tag['sComment']))
-                times = np.array(times)
-                labels = np.array(labels, dtype='S')
-                comments = np.array(comments, dtype='S')
-                # attach all tags to the first segment.
-                seg = bl.segments[0]
-                if lazy:
-                    ea = Event(times=[] * pq.s, labels=np.array([], dtype='S'))
-                    ea.lazy_shape = len(times)
-                else:
-                    ea = Event(times=times * pq.s, labels=labels,
-                               comments=comments)
-                seg.events.append(ea)
-
-        bl.create_many_to_one_relationship()
-        return bl
-
-    def read_header(self,):
-        """
-        read the header of the file
-
-        The strategy here differs from the original script under Matlab.
-        In the original script for ABF2, it completes the header with
-        information that is located in other structures.
-
-        In ABF2 this function returns header with sub dict:
-            sections             (ABF2)
-            protocol             (ABF2)
-            listTags             (ABF1&2)
-            listADCInfo          (ABF2)
-            listDACInfo          (ABF2)
-            dictEpochInfoPerDAC  (ABF2)
-        that contains more information.
-        """
-        fid = StructFile(open(self.filename, 'rb'))  # fix for py3
-
-        # version
-        f_file_signature = fid.read(4)
-        if f_file_signature == b'ABF ':  # fix for p3 where read returns bytes
-            header_description = headerDescriptionV1
-        elif f_file_signature == b'ABF2':
-            header_description = headerDescriptionV2
-        else:
-            return None
-
-        # construct dict
-        header = {}
-        for key, offset, fmt in header_description:
-            val = fid.read_f(fmt, offset=offset)
-            if len(val) == 1:
-                header[key] = val[0]
-            else:
-                header[key] = np.array(val)
-
-        # correction of version number and starttime
-        if f_file_signature == b'ABF ':
-            header['lFileStartTime'] += header[
-                'nFileStartMillisecs'] * .001
-        elif f_file_signature == b'ABF2':
-            n = header['fFileVersionNumber']
-            header['fFileVersionNumber'] = n[3] + 0.1 * n[2] +\
-                0.01 * n[1] + 0.001 * n[0]
-            header['lFileStartTime'] = header['uFileStartTimeMS'] * .001
-
-        if header['fFileVersionNumber'] < 2.:
-            # tags
-            listTag = []
-            for i in range(header['lNumTagEntries']):
-                fid.seek(header['lTagSectionPtr'] + i * 64)
-                tag = {}
-                for key, fmt in TagInfoDescription:
-                    val = fid.read_f(fmt)
-                    if len(val) == 1:
-                        tag[key] = val[0]
-                    else:
-                        tag[key] = np.array(val)
-                listTag.append(tag)
-            header['listTag'] = listTag
-            #protocol name formatting #TODO move to read_protocol?
-            header['sProtocolPath'] = clean_string(header['sProtocolPath'])
-            header['sProtocolPath'] = header['sProtocolPath'].\
-                replace(b'\\', b'/')
-
-        elif header['fFileVersionNumber'] >= 2.:
-            # in abf2 some info are in other place
-
-            # sections
-            sections = {}
-            for s, sectionName in enumerate(sectionNames):
-                uBlockIndex, uBytes, llNumEntries =\
-                    fid.read_f('IIl', offset=76 + s * 16)
-                sections[sectionName] = {}
-                sections[sectionName]['uBlockIndex'] = uBlockIndex
-                sections[sectionName]['uBytes'] = uBytes
-                sections[sectionName]['llNumEntries'] = llNumEntries
-            header['sections'] = sections
-
-            # strings sections
-            # hack for reading channels names and units
-            fid.seek(sections['StringsSection']['uBlockIndex'] * BLOCKSIZE)
-            big_string = fid.read(sections['StringsSection']['uBytes'])
-            goodstart = big_string.lower().find(b'clampex')
-            if goodstart == -1:
-                goodstart = big_string.lower().find(b'axoscope')
-
-            big_string = big_string[goodstart:]
-            strings = big_string.split(b'\x00')
-
-            # ADC sections
-            header['listADCInfo'] = []
-            for i in range(sections['ADCSection']['llNumEntries']):
-                # read ADCInfo
-                fid.seek(sections['ADCSection']['uBlockIndex'] *
-                         BLOCKSIZE + sections['ADCSection']['uBytes'] * i)
-                ADCInfo = {}
-                for key, fmt in ADCInfoDescription:
-                    val = fid.read_f(fmt)
-                    if len(val) == 1:
-                        ADCInfo[key] = val[0]
-                    else:
-                        ADCInfo[key] = np.array(val)
-                ADCInfo['ADCChNames'] = strings[ADCInfo['lADCChannelNameIndex']
-                                                - 1]
-                ADCInfo['ADCChUnits'] = strings[ADCInfo['lADCUnitsIndex'] - 1]
-
-                header['listADCInfo'].append(ADCInfo)
-
-            # protocol sections
-            protocol = {}
-            fid.seek(sections['ProtocolSection']['uBlockIndex'] * BLOCKSIZE)
-            for key, fmt in protocolInfoDescription:
-                val = fid.read_f(fmt)
-                if len(val) == 1:
-                    protocol[key] = val[0]
-                else:
-                    protocol[key] = np.array(val)
-            header['protocol'] = protocol
-
-            # tags
-            listTag = []
-            for i in range(sections['TagSection']['llNumEntries']):
-                fid.seek(sections['TagSection']['uBlockIndex'] *
-                         BLOCKSIZE + sections['TagSection']['uBytes'] * i)
-                tag = {}
-                for key, fmt in TagInfoDescription:
-                    val = fid.read_f(fmt)
-                    if len(val) == 1:
-                        tag[key] = val[0]
-                    else:
-                        tag[key] = np.array(val)
-                listTag.append(tag)
-
-            header['listTag'] = listTag
-
-            # DAC sections
-            header['listDACInfo'] = []
-            for i in range(sections['DACSection']['llNumEntries']):
-                # read DACInfo
-                fid.seek(sections['DACSection']['uBlockIndex'] *
-                         BLOCKSIZE + sections['DACSection']['uBytes'] * i)
-                DACInfo = {}
-                for key, fmt in DACInfoDescription:
-                    val = fid.read_f(fmt)
-                    if len(val) == 1:
-                        DACInfo[key] = val[0]
-                    else:
-                        DACInfo[key] = np.array(val)
-                DACInfo['DACChNames'] = strings[DACInfo['lDACChannelNameIndex']
-                                                - 1]
-                DACInfo['DACChUnits'] = strings[
-                    DACInfo['lDACChannelUnitsIndex'] - 1]
-
-                header['listDACInfo'].append(DACInfo)
-
-            # EpochPerDAC  sections
-            # header['dictEpochInfoPerDAC'] is dict of dicts:
-            #  - the first index is the DAC number
-            #  - the second index is the epoch number
-            # It has to be done like that because data may not exist
-            # and may not be in sorted order
-            header['dictEpochInfoPerDAC'] = {}
-            for i in range(sections['EpochPerDACSection']['llNumEntries']):
-                #  read DACInfo
-                fid.seek(sections['EpochPerDACSection']['uBlockIndex'] *
-                         BLOCKSIZE +
-                         sections['EpochPerDACSection']['uBytes'] * i)
-                EpochInfoPerDAC = {}
-                for key, fmt in EpochInfoPerDACDescription:
-                    val = fid.read_f(fmt)
-                    if len(val) == 1:
-                        EpochInfoPerDAC[key] = val[0]
-                    else:
-                        EpochInfoPerDAC[key] = np.array(val)
-
-                DACNum = EpochInfoPerDAC['nDACNum']
-                EpochNum = EpochInfoPerDAC['nEpochNum']
-                # Checking if the key exists, if not, the value is empty
-                # so we have to create empty dict to populate
-                if DACNum not in header['dictEpochInfoPerDAC']:
-                    header['dictEpochInfoPerDAC'][DACNum] = {}
-
-                header['dictEpochInfoPerDAC'][DACNum][EpochNum] =\
-                    EpochInfoPerDAC
-
-        fid.close()
-
-        return header
-
-    def read_protocol(self):
-        """
-        Read the protocol waveform of the file, if present;
-        function works with ABF2 only. Protocols can be reconstructed
-        from the ABF1 header.
-
-        Returns: list of segments (one for every episode)
-                 with list of analog signls (one for every DAC).
-        """
-        header = self.read_header()
-
-        if header['fFileVersionNumber'] < 2.:
-            raise IOError("Protocol section is only present in ABF2 files.")
-
-        nADC = header['sections']['ADCSection'][
-            'llNumEntries']  # Number of ADC channels
-        nDAC = header['sections']['DACSection'][
-            'llNumEntries']  # Number of DAC channels
-        nSam = header['protocol'][
-            'lNumSamplesPerEpisode'] / nADC  # Number of samples per episode
-        nEpi = header['lActualEpisodes']  # Actual number of episodes
-        sampling_rate = 1.e6 / header['protocol'][
-            'fADCSequenceInterval'] * pq.Hz
-
-        # Make a list of segments with analog signals with just holding levels
-        # List of segments relates to number of episodes, as for recorded data
-        segments = []
-        for epiNum in range(nEpi):
-            seg = Segment(index=epiNum)
-            # One analog signal for each DAC in segment (episode)
-            for DACNum in range(nDAC):
-                t_start = 0 * pq.s  # TODO: Possibly check with episode array
-                name = header['listDACInfo'][DACNum]['DACChNames']
-                unit = header['listDACInfo'][DACNum]['DACChUnits'].\
-                    replace(b'\xb5', b'u')  # \xb5 is µ
-                signal = np.ones(nSam) *\
-                    header['listDACInfo'][DACNum]['fDACHoldingLevel'] *\
-                    pq.Quantity(1, unit)
-                ana_sig = AnalogSignal(signal, sampling_rate=sampling_rate,
-                                       t_start=t_start, name=str(name),
-                                       channel_index=DACNum)
-                # If there are epoch infos for this DAC
-                if DACNum in header['dictEpochInfoPerDAC']:
-                    # Save last sample index
-                    i_last = int(nSam * 15625 / 10**6)
-                    # TODO guess for first holding
-                    # Go over EpochInfoPerDAC and change the analog signal
-                    # according to the epochs
-                    epochInfo = header['dictEpochInfoPerDAC'][DACNum]
-                    for epochNum, epoch in iteritems(epochInfo):
-                        i_begin = i_last
-                        i_end = i_last + epoch['lEpochInitDuration'] +\
-                            epoch['lEpochDurationInc'] * epiNum
-                        dif = i_end-i_begin
-                        ana_sig[i_begin:i_end] = np.ones(len(range(dif))) *\
-                            pq.Quantity(1, unit) * (epoch['fEpochInitLevel'] +
-                                                    epoch['fEpochLevelInc'] *
-                                                    epiNum)
-                        i_last += epoch['lEpochInitDuration']
-                seg.analogsignals.append(ana_sig)
-            segments.append(seg)
-
-        return segments
-
-
-BLOCKSIZE = 512
-
-headerDescriptionV1 = [
-    ('fFileSignature', 0, '4s'),
-    ('fFileVersionNumber', 4, 'f'),
-    ('nOperationMode', 8, 'h'),
-    ('lActualAcqLength', 10, 'i'),
-    ('nNumPointsIgnored', 14, 'h'),
-    ('lActualEpisodes', 16, 'i'),
-    ('lFileStartTime', 24, 'i'),
-    ('lDataSectionPtr', 40, 'i'),
-    ('lTagSectionPtr', 44, 'i'),
-    ('lNumTagEntries', 48, 'i'),
-    ('lSynchArrayPtr', 92, 'i'),
-    ('lSynchArraySize', 96, 'i'),
-    ('nDataFormat', 100, 'h'),
-    ('nADCNumChannels', 120, 'h'),
-    ('fADCSampleInterval', 122, 'f'),
-    ('fSynchTimeUnit', 130, 'f'),
-    ('lNumSamplesPerEpisode', 138, 'i'),
-    ('lPreTriggerSamples', 142, 'i'),
-    ('lEpisodesPerRun', 146, 'i'),
-    ('fADCRange', 244, 'f'),
-    ('lADCResolution', 252, 'i'),
-    ('nFileStartMillisecs', 366, 'h'),
-    ('nADCPtoLChannelMap', 378, '16h'),
-    ('nADCSamplingSeq', 410, '16h'),
-    ('sADCChannelName', 442, '10s'*16),
-    ('sADCUnits', 602, '8s'*16),
-    ('fADCProgrammableGain', 730, '16f'),
-    ('fInstrumentScaleFactor', 922, '16f'),
-    ('fInstrumentOffset', 986, '16f'),
-    ('fSignalGain', 1050, '16f'),
-    ('fSignalOffset', 1114, '16f'),
-
-    ('nDigitalEnable', 1436, 'h'),
-    ('nActiveDACChannel', 1440, 'h'),
-    ('nDigitalHolding', 1584, 'h'),
-    ('nDigitalInterEpisode', 1586, 'h'),
-    ('nDigitalValue', 2588, '10h'),
-    ('lDACFilePtr', 2048, '2i'),
-    ('lDACFileNumEpisodes', 2056, '2i'),
-    ('fDACCalibrationFactor', 2074, '4f'),
-    ('fDACCalibrationOffset', 2090, '4f'),
-    ('nWaveformEnable', 2296, '2h'),
-    ('nWaveformSource', 2300, '2h'),
-    ('nInterEpisodeLevel', 2304, '2h'),
-    ('nEpochType', 2308, '20h'),
-    ('fEpochInitLevel', 2348, '20f'),
-    ('fEpochLevelInc', 2428, '20f'),
-    ('lEpochInitDuration', 2508, '20i'),
-    ('lEpochDurationInc', 2588, '20i'),
-
-    ('nTelegraphEnable', 4512, '16h'),
-    ('fTelegraphAdditGain', 4576, '16f'),
-    ('sProtocolPath', 4898, '384s'),
-    ]
-
-
-headerDescriptionV2 = [
-    ('fFileSignature', 0, '4s'),
-    ('fFileVersionNumber', 4, '4b'),
-    ('uFileInfoSize', 8, 'I'),
-    ('lActualEpisodes', 12, 'I'),
-    ('uFileStartDate', 16, 'I'),
-    ('uFileStartTimeMS', 20, 'I'),
-    ('uStopwatchTime', 24, 'I'),
-    ('nFileType', 28, 'H'),
-    ('nDataFormat', 30, 'H'),
-    ('nSimultaneousScan', 32, 'H'),
-    ('nCRCEnable', 34, 'H'),
-    ('uFileCRC', 36, 'I'),
-    ('FileGUID', 40, 'I'),
-    ('uCreatorVersion', 56, 'I'),
-    ('uCreatorNameIndex', 60, 'I'),
-    ('uModifierVersion', 64, 'I'),
-    ('uModifierNameIndex', 68, 'I'),
-    ('uProtocolPathIndex', 72, 'I'),
-    ]
-
-
-sectionNames = [
-    'ProtocolSection',
-    'ADCSection',
-    'DACSection',
-    'EpochSection',
-    'ADCPerDACSection',
-    'EpochPerDACSection',
-    'UserListSection',
-    'StatsRegionSection',
-    'MathSection',
-    'StringsSection',
-    'DataSection',
-    'TagSection',
-    'ScopeSection',
-    'DeltaSection',
-    'VoiceTagSection',
-    'SynchArraySection',
-    'AnnotationSection',
-    'StatsSection',
-    ]
-
-
-protocolInfoDescription = [
-    ('nOperationMode', 'h'),
-    ('fADCSequenceInterval', 'f'),
-    ('bEnableFileCompression', 'b'),
-    ('sUnused1', '3s'),
-    ('uFileCompressionRatio', 'I'),
-    ('fSynchTimeUnit', 'f'),
-    ('fSecondsPerRun', 'f'),
-    ('lNumSamplesPerEpisode', 'i'),
-    ('lPreTriggerSamples', 'i'),
-    ('lEpisodesPerRun', 'i'),
-    ('lRunsPerTrial', 'i'),
-    ('lNumberOfTrials', 'i'),
-    ('nAveragingMode', 'h'),
-    ('nUndoRunCount', 'h'),
-    ('nFirstEpisodeInRun', 'h'),
-    ('fTriggerThreshold', 'f'),
-    ('nTriggerSource', 'h'),
-    ('nTriggerAction', 'h'),
-    ('nTriggerPolarity', 'h'),
-    ('fScopeOutputInterval', 'f'),
-    ('fEpisodeStartToStart', 'f'),
-    ('fRunStartToStart', 'f'),
-    ('lAverageCount', 'i'),
-    ('fTrialStartToStart', 'f'),
-    ('nAutoTriggerStrategy', 'h'),
-    ('fFirstRunDelayS', 'f'),
-    ('nChannelStatsStrategy', 'h'),
-    ('lSamplesPerTrace', 'i'),
-    ('lStartDisplayNum', 'i'),
-    ('lFinishDisplayNum', 'i'),
-    ('nShowPNRawData', 'h'),
-    ('fStatisticsPeriod', 'f'),
-    ('lStatisticsMeasurements', 'i'),
-    ('nStatisticsSaveStrategy', 'h'),
-    ('fADCRange', 'f'),
-    ('fDACRange', 'f'),
-    ('lADCResolution', 'i'),
-    ('lDACResolution', 'i'),
-    ('nExperimentType', 'h'),
-    ('nManualInfoStrategy', 'h'),
-    ('nCommentsEnable', 'h'),
-    ('lFileCommentIndex', 'i'),
-    ('nAutoAnalyseEnable', 'h'),
-    ('nSignalType', 'h'),
-    ('nDigitalEnable', 'h'),
-    ('nActiveDACChannel', 'h'),
-    ('nDigitalHolding', 'h'),
-    ('nDigitalInterEpisode', 'h'),
-    ('nDigitalDACChannel', 'h'),
-    ('nDigitalTrainActiveLogic', 'h'),
-    ('nStatsEnable', 'h'),
-    ('nStatisticsClearStrategy', 'h'),
-    ('nLevelHysteresis', 'h'),
-    ('lTimeHysteresis', 'i'),
-    ('nAllowExternalTags', 'h'),
-    ('nAverageAlgorithm', 'h'),
-    ('fAverageWeighting', 'f'),
-    ('nUndoPromptStrategy', 'h'),
-    ('nTrialTriggerSource', 'h'),
-    ('nStatisticsDisplayStrategy', 'h'),
-    ('nExternalTagType', 'h'),
-    ('nScopeTriggerOut', 'h'),
-    ('nLTPType', 'h'),
-    ('nAlternateDACOutputState', 'h'),
-    ('nAlternateDigitalOutputState', 'h'),
-    ('fCellID', '3f'),
-    ('nDigitizerADCs', 'h'),
-    ('nDigitizerDACs', 'h'),
-    ('nDigitizerTotalDigitalOuts', 'h'),
-    ('nDigitizerSynchDigitalOuts', 'h'),
-    ('nDigitizerType', 'h'),
-    ]
-
-ADCInfoDescription = [
-    ('nADCNum', 'h'),
-    ('nTelegraphEnable', 'h'),
-    ('nTelegraphInstrument', 'h'),
-    ('fTelegraphAdditGain', 'f'),
-    ('fTelegraphFilter', 'f'),
-    ('fTelegraphMembraneCap', 'f'),
-    ('nTelegraphMode', 'h'),
-    ('fTelegraphAccessResistance', 'f'),
-    ('nADCPtoLChannelMap', 'h'),
-    ('nADCSamplingSeq', 'h'),
-    ('fADCProgrammableGain', 'f'),
-    ('fADCDisplayAmplification', 'f'),
-    ('fADCDisplayOffset', 'f'),
-    ('fInstrumentScaleFactor', 'f'),
-    ('fInstrumentOffset', 'f'),
-    ('fSignalGain', 'f'),
-    ('fSignalOffset', 'f'),
-    ('fSignalLowpassFilter', 'f'),
-    ('fSignalHighpassFilter', 'f'),
-    ('nLowpassFilterType', 'b'),
-    ('nHighpassFilterType', 'b'),
-    ('fPostProcessLowpassFilter', 'f'),
-    ('nPostProcessLowpassFilterType', 'c'),
-    ('bEnabledDuringPN', 'b'),
-    ('nStatsChannelPolarity', 'h'),
-    ('lADCChannelNameIndex', 'i'),
-    ('lADCUnitsIndex', 'i'),
-    ]
-
-TagInfoDescription = [
-    ('lTagTime', 'i'),
-    ('sComment', '56s'),
-    ('nTagType', 'h'),
-    ('nVoiceTagNumber_or_AnnotationIndex', 'h'),
-    ]
-
-DACInfoDescription = [
-    ('nDACNum', 'h'),
-    ('nTelegraphDACScaleFactorEnable', 'h'),
-    ('fInstrumentHoldingLevel', 'f'),
-    ('fDACScaleFactor', 'f'),
-    ('fDACHoldingLevel', 'f'),
-    ('fDACCalibrationFactor', 'f'),
-    ('fDACCalibrationOffset', 'f'),
-    ('lDACChannelNameIndex', 'i'),
-    ('lDACChannelUnitsIndex', 'i'),
-    ('lDACFilePtr', 'i'),
-    ('lDACFileNumEpisodes', 'i'),
-    ('nWaveformEnable', 'h'),
-    ('nWaveformSource', 'h'),
-    ('nInterEpisodeLevel', 'h'),
-    ('fDACFileScale', 'f'),
-    ('fDACFileOffset', 'f'),
-    ('lDACFileEpisodeNum', 'i'),
-    ('nDACFileADCNum', 'h'),
-    ('nConditEnable', 'h'),
-    ('lConditNumPulses', 'i'),
-    ('fBaselineDuration', 'f'),
-    ('fBaselineLevel', 'f'),
-    ('fStepDuration', 'f'),
-    ('fStepLevel', 'f'),
-    ('fPostTrainPeriod', 'f'),
-    ('fPostTrainLevel', 'f'),
-    ('nMembTestEnable', 'h'),
-    ('nLeakSubtractType', 'h'),
-    ('nPNPolarity', 'h'),
-    ('fPNHoldingLevel', 'f'),
-    ('nPNNumADCChannels', 'h'),
-    ('nPNPosition', 'h'),
-    ('nPNNumPulses', 'h'),
-    ('fPNSettlingTime', 'f'),
-    ('fPNInterpulse', 'f'),
-    ('nLTPUsageOfDAC', 'h'),
-    ('nLTPPresynapticPulses', 'h'),
-    ('lDACFilePathIndex', 'i'),
-    ('fMembTestPreSettlingTimeMS', 'f'),
-    ('fMembTestPostSettlingTimeMS', 'f'),
-    ('nLeakSubtractADCIndex', 'h'),
-    ('sUnused', '124s'),
-    ]
-
-EpochInfoPerDACDescription = [
-    ('nEpochNum', 'h'),
-    ('nDACNum', 'h'),
-    ('nEpochType', 'h'),
-    ('fEpochInitLevel', 'f'),
-    ('fEpochLevelInc', 'f'),
-    ('lEpochInitDuration', 'i'),
-    ('lEpochDurationInc', 'i'),
-    ('lEpochPulsePeriod', 'i'),
-    ('lEpochPulseWidth', 'i'),
-    ('sUnused', '18s'),
-    ]
-
-EpochInfoDescription = [
-    ('nEpochNum', 'h'),
-    ('nDigitalValue', 'h'),
-    ('nDigitalTrainValue', 'h'),
-    ('nAlternateDigitalValue', 'h'),
-    ('nAlternateDigitalTrainValue', 'h'),
-    ('bEpochCompression', 'b'),
-    ('sUnused', '21s'),
-    ]
+# -*- coding: utf-8 -*-
+"""
+
+Classe for reading data from pCLAMP and AxoScope
+files (.abf version 1 and 2), developed by Molecular device/Axon technologies.
+
+- abf = Axon binary file
+- atf is a text file based format from axon that could be
+  read by AsciiIO (but this file is less efficient.)
+
+
+This code is a port of abfload and abf2load
+written in Matlab (BSD-2-Clause licence) by :
+ - Copyright (c) 2009, Forrest Collman, fcollman@princeton.edu
+ - Copyright (c) 2004, Harald Hentschke
+and available here:
+http://www.mathworks.com/matlabcentral/fileexchange/22114-abf2load
+
+Information on abf 1 and 2 formats is available here:
+http://www.moleculardevices.com/pages/software/developer_info.html
+
+This file supports the old (ABF1) and new (ABF2) format.
+ABF1 (clampfit <=9) and ABF2 (clampfit >10)
+
+All possible mode are possible :
+    - event-driven variable-length mode 1 -> return several Segments per Block
+    - event-driven fixed-length mode 2 or 5 -> return several Segments
+    - gap free mode -> return one (or sevral) Segment in the Block
+
+Supported : Read
+
+Author: sgarcia, jnowacki
+
+Note: j.s.nowacki@gmail.com has a C++ library with SWIG bindings which also
+reads abf files - would be good to cross-check
+
+"""
+
+import struct
+import datetime
+import os
+from io import open, BufferedReader
+
+import numpy as np
+import quantities as pq
+
+from neo.io.baseio import BaseIO
+from neo.core import Block, Segment, AnalogSignal, Event
+from neo.io.tools import iteritems
+
+
+class StructFile(BufferedReader):
+    def read_f(self, fmt, offset=None):
+        if offset is not None:
+            self.seek(offset)
+        return struct.unpack(fmt, self.read(struct.calcsize(fmt)))
+
+    def write_f(self, fmt, offset=None, *args):
+        if offset is not None:
+            self.seek(offset)
+        self.write(struct.pack(fmt, *args))
+
+
+def reformat_integer_v1(data, nbchannel, header):
+    """
+    reformat when dtype is int16 for ABF version 1
+    """
+    chans = [chan_num for chan_num in
+             header['nADCSamplingSeq'] if chan_num >= 0]
+    for n, i in enumerate(chans[:nbchannel]):  # respect SamplingSeq
+        data[:, n] /= header['fInstrumentScaleFactor'][i]
+        data[:, n] /= header['fSignalGain'][i]
+        data[:, n] /= header['fADCProgrammableGain'][i]
+        if header['nTelegraphEnable'][i]:
+            data[:, n] /= header['fTelegraphAdditGain'][i]
+        data[:, n] *= header['fADCRange']
+        data[:, n] /= header['lADCResolution']
+        data[:, n] += header['fInstrumentOffset'][i]
+        data[:, n] -= header['fSignalOffset'][i]
+
+
+def reformat_integer_v2(data, nbchannel, header):
+    """
+    reformat when dtype is int16 for ABF version 2
+    """
+    for i in range(nbchannel):
+        data[:, i] /= header['listADCInfo'][i]['fInstrumentScaleFactor']
+        data[:, i] /= header['listADCInfo'][i]['fSignalGain']
+        data[:, i] /= header['listADCInfo'][i]['fADCProgrammableGain']
+        if header['listADCInfo'][i]['nTelegraphEnable']:
+            data[:, i] /= header['listADCInfo'][i]['fTelegraphAdditGain']
+        data[:, i] *= header['protocol']['fADCRange']
+        data[:, i] /= header['protocol']['lADCResolution']
+        data[:, i] += header['listADCInfo'][i]['fInstrumentOffset']
+        data[:, i] -= header['listADCInfo'][i]['fSignalOffset']
+
+
+def clean_string(s):
+    s = s.rstrip(b'\x00')
+    s = s.rstrip(b' ')
+    return s
+
+
+class AxonIO(BaseIO):
+    """
+
+    Class for reading abf (axon binary file) file.
+
+    Usage:
+        >>> from neo import io
+        >>> r = io.AxonIO(filename='File_axon_1.abf')
+        >>> bl = r.read_block(lazy=False, cascade=True)
+        >>> print bl.segments
+        [<neo.core.segment.Segment object at 0x105516fd0>]
+        >>> print bl.segments[0].analogsignals
+        [<AnalogSignal(array([ 2.18811035,  2.19726562,  2.21252441, ...,
+            1.33056641,  1.3458252 ,  1.3671875 ], dtype=float32) * pA,
+            [0.0 s, 191.2832 s], sampling rate: 10000.0 Hz)>]
+        >>> print bl.segments[0].events
+        []
+
+    """
+
+    is_readable = True
+    is_writable = False
+
+    supported_objects = [Block, Segment, AnalogSignal, Event]
+    readable_objects = [Block]
+    writeable_objects = []
+
+    has_header = False
+    is_streameable = False
+
+    read_params = {Block: []}
+    write_params = None
+
+    name = 'Axon'
+    extensions = ['abf']
+
+    mode = 'file'
+
+    def __init__(self, filename=None):
+        """
+        This class read a abf file.
+
+        Arguments:
+            filename : the filename to read
+
+        """
+        BaseIO.__init__(self)
+        self.filename = filename
+
+    def read_block(self, lazy=False, cascade=True):
+
+        header = self.read_header()
+        version = header['fFileVersionNumber']
+
+        bl = Block()
+        bl.file_origin = os.path.basename(self.filename)
+        bl.annotate(abf_version=version)
+
+        # date and time
+        if version < 2.:
+            YY = 1900
+            MM = 1
+            DD = 1
+            hh = int(header['lFileStartTime'] / 3600.)
+            mm = int((header['lFileStartTime'] - hh * 3600) / 60)
+            ss = header['lFileStartTime'] - hh * 3600 - mm * 60
+            ms = int(np.mod(ss, 1) * 1e6)
+            ss = int(ss)
+        elif version >= 2.:
+            YY = int(header['uFileStartDate'] / 10000)
+            MM = int((header['uFileStartDate'] - YY * 10000) / 100)
+            DD = int(header['uFileStartDate'] - YY * 10000 - MM * 100)
+            hh = int(header['uFileStartTimeMS'] / 1000. / 3600.)
+            mm = int((header['uFileStartTimeMS'] / 1000. - hh * 3600) / 60)
+            ss = header['uFileStartTimeMS'] / 1000. - hh * 3600 - mm * 60
+            ms = int(np.mod(ss, 1) * 1e6)
+            ss = int(ss)
+        bl.rec_datetime = datetime.datetime(YY, MM, DD, hh, mm, ss, ms)
+
+        if not cascade:
+            return bl
+
+        # file format
+        if header['nDataFormat'] == 0:
+            dt = np.dtype('i2')
+        elif header['nDataFormat'] == 1:
+            dt = np.dtype('f4')
+
+        if version < 2.:
+            nbchannel = header['nADCNumChannels']
+            head_offset = header['lDataSectionPtr'] * BLOCKSIZE + header[
+                'nNumPointsIgnored'] * dt.itemsize
+            totalsize = header['lActualAcqLength']
+        elif version >= 2.:
+            nbchannel = header['sections']['ADCSection']['llNumEntries']
+            head_offset = header['sections']['DataSection'][
+                'uBlockIndex'] * BLOCKSIZE
+            totalsize = header['sections']['DataSection']['llNumEntries']
+
+        data = np.memmap(self.filename, dt, 'r',
+                         shape=(totalsize,), offset=head_offset)
+
+        # 3 possible modes
+        if version < 2.:
+            mode = header['nOperationMode']
+        elif version >= 2.:
+            mode = header['protocol']['nOperationMode']
+
+        if (mode == 1) or (mode == 2) or (mode == 5) or (mode == 3):
+            # event-driven variable-length mode (mode 1)
+            # event-driven fixed-length mode (mode 2 or 5)
+            # gap free mode (mode 3) can be in several episodes
+
+            # read sweep pos
+            if version < 2.:
+                nbepisod = header['lSynchArraySize']
+                offset_episode = header['lSynchArrayPtr'] * BLOCKSIZE
+            elif version >= 2.:
+                nbepisod = header['sections']['SynchArraySection'][
+                    'llNumEntries']
+                offset_episode = header['sections']['SynchArraySection'][
+                    'uBlockIndex'] * BLOCKSIZE
+            if nbepisod > 0:
+                episode_array = np.memmap(
+                    self.filename, [('offset', 'i4'), ('len', 'i4')], 'r',
+                    shape=nbepisod, offset=offset_episode)
+            else:
+                episode_array = np.empty(1, [('offset', 'i4'), ('len', 'i4')])
+                episode_array[0]['len'] = data.size
+                episode_array[0]['offset'] = 0
+
+            # sampling_rate
+            if version < 2.:
+                sampling_rate = 1. / (header['fADCSampleInterval'] *
+                                      nbchannel * 1.e-6) * pq.Hz
+            elif version >= 2.:
+                sampling_rate = 1.e6 / \
+                    header['protocol']['fADCSequenceInterval'] * pq.Hz
+
+            # construct block
+            # one sweep = one segment in a block
+            pos = 0
+            for j in range(episode_array.size):
+                seg = Segment(index=j)
+
+                length = episode_array[j]['len']
+
+                if version < 2.:
+                    fSynchTimeUnit = header['fSynchTimeUnit']
+                elif version >= 2.:
+                    fSynchTimeUnit = header['protocol']['fSynchTimeUnit']
+
+                if (fSynchTimeUnit != 0) and (mode == 1):
+                    length /= fSynchTimeUnit
+
+                if not lazy:
+                    subdata = data[pos:pos+length]
+                    subdata = subdata.reshape((subdata.size/nbchannel,
+                                               nbchannel)).astype('f')
+                    if dt == np.dtype('i2'):
+                        if version < 2.:
+                            reformat_integer_v1(subdata, nbchannel, header)
+                        elif version >= 2.:
+                            reformat_integer_v2(subdata, nbchannel, header)
+
+                pos += length
+
+                if version < 2.:
+                    chans = [chan_num for chan_num in
+                             header['nADCSamplingSeq'] if chan_num >= 0]
+                else:
+                    chans = range(nbchannel)
+                for n, i in enumerate(chans[:nbchannel]):  # fix SamplingSeq
+                    if version < 2.:
+                        name = header['sADCChannelName'][i].replace(b' ', b'')
+                        unit = header['sADCUnits'][i].replace(b'\xb5', b'u').\
+                            replace(b' ', b'').decode('utf-8')  # \xb5 is µ
+                        num = header['nADCPtoLChannelMap'][i]
+                    elif version >= 2.:
+                        lADCIi = header['listADCInfo'][i]
+                        name = lADCIi['ADCChNames'].replace(b' ', b'')
+                        unit = lADCIi['ADCChUnits'].replace(b'\xb5', b'u').\
+                            replace(b' ', b'').decode('utf-8')
+                        num = header['listADCInfo'][i]['nADCNum']
+                    if (fSynchTimeUnit == 0):
+                        t_start = float(episode_array[j]['offset']) / sampling_rate
+                    else:
+                        t_start = float(episode_array[j]['offset']) * fSynchTimeUnit *1e-6* pq.s
+                    t_start = t_start.rescale('s')
+                    try:
+                        pq.Quantity(1, unit)
+                    except:
+                        unit = ''
+
+                    if lazy:
+                        signal = [] * pq.Quantity(1, unit)
+                    else:
+                        signal = pq.Quantity(subdata[:, n], unit)
+
+                    anaSig = AnalogSignal(signal, sampling_rate=sampling_rate,
+                                          t_start=t_start,
+                                          name=str(name),
+                                          channel_index=int(num))
+                    if lazy:
+                        anaSig.lazy_shape = length / nbchannel
+                    seg.analogsignals.append(anaSig)
+                bl.segments.append(seg)
+
+            if mode in [3, 5]:  # TODO check if tags exits in other mode
+                # tag is EventArray that should be attached to Block
+                # It is attched to the first Segment
+                times = []
+                labels = []
+                comments = []
+                for i, tag in enumerate(header['listTag']):
+                    times.append(tag['lTagTime']/sampling_rate)
+                    labels.append(str(tag['nTagType']))
+                    comments.append(clean_string(tag['sComment']))
+                times = np.array(times)
+                labels = np.array(labels, dtype='S')
+                comments = np.array(comments, dtype='S')
+                # attach all tags to the first segment.
+                seg = bl.segments[0]
+                if lazy:
+                    ea = Event(times=[] * pq.s, labels=np.array([], dtype='S'))
+                    ea.lazy_shape = len(times)
+                else:
+                    ea = Event(times=times * pq.s, labels=labels,
+                               comments=comments)
+                seg.events.append(ea)
+
+        bl.create_many_to_one_relationship()
+        return bl
+
+    def read_header(self,):
+        """
+        read the header of the file
+
+        The strategy here differs from the original script under Matlab.
+        In the original script for ABF2, it completes the header with
+        information that is located in other structures.
+
+        In ABF2 this function returns header with sub dict:
+            sections             (ABF2)
+            protocol             (ABF2)
+            listTags             (ABF1&2)
+            listADCInfo          (ABF2)
+            listDACInfo          (ABF2)
+            dictEpochInfoPerDAC  (ABF2)
+        that contains more information.
+        """
+        fid = StructFile(open(self.filename, 'rb'))  # fix for py3
+
+        # version
+        f_file_signature = fid.read(4)
+        if f_file_signature == b'ABF ':  # fix for p3 where read returns bytes
+            header_description = headerDescriptionV1
+        elif f_file_signature == b'ABF2':
+            header_description = headerDescriptionV2
+        else:
+            return None
+
+        # construct dict
+        header = {}
+        for key, offset, fmt in header_description:
+            val = fid.read_f(fmt, offset=offset)
+            if len(val) == 1:
+                header[key] = val[0]
+            else:
+                header[key] = np.array(val)
+
+        # correction of version number and starttime
+        if f_file_signature == b'ABF ':
+            header['lFileStartTime'] += header[
+                'nFileStartMillisecs'] * .001
+        elif f_file_signature == b'ABF2':
+            n = header['fFileVersionNumber']
+            header['fFileVersionNumber'] = n[3] + 0.1 * n[2] +\
+                0.01 * n[1] + 0.001 * n[0]
+            header['lFileStartTime'] = header['uFileStartTimeMS'] * .001
+
+        if header['fFileVersionNumber'] < 2.:
+            # tags
+            listTag = []
+            for i in range(header['lNumTagEntries']):
+                fid.seek(header['lTagSectionPtr'] + i * 64)
+                tag = {}
+                for key, fmt in TagInfoDescription:
+                    val = fid.read_f(fmt)
+                    if len(val) == 1:
+                        tag[key] = val[0]
+                    else:
+                        tag[key] = np.array(val)
+                listTag.append(tag)
+            header['listTag'] = listTag
+            #protocol name formatting #TODO move to read_protocol?
+            header['sProtocolPath'] = clean_string(header['sProtocolPath'])
+            header['sProtocolPath'] = header['sProtocolPath'].\
+                replace(b'\\', b'/')
+
+        elif header['fFileVersionNumber'] >= 2.:
+            # in abf2 some info are in other place
+
+            # sections
+            sections = {}
+            for s, sectionName in enumerate(sectionNames):
+                uBlockIndex, uBytes, llNumEntries =\
+                    fid.read_f('IIl', offset=76 + s * 16)
+                sections[sectionName] = {}
+                sections[sectionName]['uBlockIndex'] = uBlockIndex
+                sections[sectionName]['uBytes'] = uBytes
+                sections[sectionName]['llNumEntries'] = llNumEntries
+            header['sections'] = sections
+
+            # strings sections
+            # hack for reading channels names and units
+            fid.seek(sections['StringsSection']['uBlockIndex'] * BLOCKSIZE)
+            big_string = fid.read(sections['StringsSection']['uBytes'])
+            goodstart = big_string.lower().find(b'clampex')
+            if goodstart == -1:
+                goodstart = big_string.lower().find(b'axoscope')
+
+            big_string = big_string[goodstart:]
+            strings = big_string.split(b'\x00')
+
+            # ADC sections
+            header['listADCInfo'] = []
+            for i in range(sections['ADCSection']['llNumEntries']):
+                # read ADCInfo
+                fid.seek(sections['ADCSection']['uBlockIndex'] *
+                         BLOCKSIZE + sections['ADCSection']['uBytes'] * i)
+                ADCInfo = {}
+                for key, fmt in ADCInfoDescription:
+                    val = fid.read_f(fmt)
+                    if len(val) == 1:
+                        ADCInfo[key] = val[0]
+                    else:
+                        ADCInfo[key] = np.array(val)
+                ADCInfo['ADCChNames'] = strings[ADCInfo['lADCChannelNameIndex']
+                                                - 1]
+                ADCInfo['ADCChUnits'] = strings[ADCInfo['lADCUnitsIndex'] - 1]
+
+                header['listADCInfo'].append(ADCInfo)
+
+            # protocol sections
+            protocol = {}
+            fid.seek(sections['ProtocolSection']['uBlockIndex'] * BLOCKSIZE)
+            for key, fmt in protocolInfoDescription:
+                val = fid.read_f(fmt)
+                if len(val) == 1:
+                    protocol[key] = val[0]
+                else:
+                    protocol[key] = np.array(val)
+            header['protocol'] = protocol
+
+            # tags
+            listTag = []
+            for i in range(sections['TagSection']['llNumEntries']):
+                fid.seek(sections['TagSection']['uBlockIndex'] *
+                         BLOCKSIZE + sections['TagSection']['uBytes'] * i)
+                tag = {}
+                for key, fmt in TagInfoDescription:
+                    val = fid.read_f(fmt)
+                    if len(val) == 1:
+                        tag[key] = val[0]
+                    else:
+                        tag[key] = np.array(val)
+                listTag.append(tag)
+
+            header['listTag'] = listTag
+
+            # DAC sections
+            header['listDACInfo'] = []
+            for i in range(sections['DACSection']['llNumEntries']):
+                # read DACInfo
+                fid.seek(sections['DACSection']['uBlockIndex'] *
+                         BLOCKSIZE + sections['DACSection']['uBytes'] * i)
+                DACInfo = {}
+                for key, fmt in DACInfoDescription:
+                    val = fid.read_f(fmt)
+                    if len(val) == 1:
+                        DACInfo[key] = val[0]
+                    else:
+                        DACInfo[key] = np.array(val)
+                DACInfo['DACChNames'] = strings[DACInfo['lDACChannelNameIndex']
+                                                - 1]
+                DACInfo['DACChUnits'] = strings[
+                    DACInfo['lDACChannelUnitsIndex'] - 1]
+
+                header['listDACInfo'].append(DACInfo)
+
+            # EpochPerDAC  sections
+            # header['dictEpochInfoPerDAC'] is dict of dicts:
+            #  - the first index is the DAC number
+            #  - the second index is the epoch number
+            # It has to be done like that because data may not exist
+            # and may not be in sorted order
+            header['dictEpochInfoPerDAC'] = {}
+            for i in range(sections['EpochPerDACSection']['llNumEntries']):
+                #  read DACInfo
+                fid.seek(sections['EpochPerDACSection']['uBlockIndex'] *
+                         BLOCKSIZE +
+                         sections['EpochPerDACSection']['uBytes'] * i)
+                EpochInfoPerDAC = {}
+                for key, fmt in EpochInfoPerDACDescription:
+                    val = fid.read_f(fmt)
+                    if len(val) == 1:
+                        EpochInfoPerDAC[key] = val[0]
+                    else:
+                        EpochInfoPerDAC[key] = np.array(val)
+
+                DACNum = EpochInfoPerDAC['nDACNum']
+                EpochNum = EpochInfoPerDAC['nEpochNum']
+                # Checking if the key exists, if not, the value is empty
+                # so we have to create empty dict to populate
+                if DACNum not in header['dictEpochInfoPerDAC']:
+                    header['dictEpochInfoPerDAC'][DACNum] = {}
+
+                header['dictEpochInfoPerDAC'][DACNum][EpochNum] =\
+                    EpochInfoPerDAC
+
+        fid.close()
+
+        return header
+
+    def read_protocol(self):
+        """
+        Read the protocol waveform of the file, if present;
+        function works with ABF2 only. Protocols can be reconstructed
+        from the ABF1 header.
+
+        Returns: list of segments (one for every episode)
+                 with list of analog signls (one for every DAC).
+        """
+        header = self.read_header()
+
+        if header['fFileVersionNumber'] < 2.:
+            raise IOError("Protocol section is only present in ABF2 files.")
+
+        nADC = header['sections']['ADCSection'][
+            'llNumEntries']  # Number of ADC channels
+        nDAC = header['sections']['DACSection'][
+            'llNumEntries']  # Number of DAC channels
+        nSam = header['protocol'][
+            'lNumSamplesPerEpisode'] / nADC  # Number of samples per episode
+        nEpi = header['lActualEpisodes']  # Actual number of episodes
+        sampling_rate = 1.e6 / header['protocol'][
+            'fADCSequenceInterval'] * pq.Hz
+
+        # Make a list of segments with analog signals with just holding levels
+        # List of segments relates to number of episodes, as for recorded data
+        segments = []
+        for epiNum in range(nEpi):
+            seg = Segment(index=epiNum)
+            # One analog signal for each DAC in segment (episode)
+            for DACNum in range(nDAC):
+                t_start = 0 * pq.s  # TODO: Possibly check with episode array
+                name = header['listDACInfo'][DACNum]['DACChNames']
+                unit = header['listDACInfo'][DACNum]['DACChUnits'].\
+                    replace(b'\xb5', b'u')  # \xb5 is µ
+                signal = np.ones(nSam) *\
+                    header['listDACInfo'][DACNum]['fDACHoldingLevel'] *\
+                    pq.Quantity(1, unit)
+                ana_sig = AnalogSignal(signal, sampling_rate=sampling_rate,
+                                       t_start=t_start, name=str(name),
+                                       channel_index=DACNum)
+                # If there are epoch infos for this DAC
+                if DACNum in header['dictEpochInfoPerDAC']:
+                    # Save last sample index
+                    i_last = int(nSam * 15625 / 10**6)
+                    # TODO guess for first holding
+                    # Go over EpochInfoPerDAC and change the analog signal
+                    # according to the epochs
+                    epochInfo = header['dictEpochInfoPerDAC'][DACNum]
+                    for epochNum, epoch in iteritems(epochInfo):
+                        i_begin = i_last
+                        i_end = i_last + epoch['lEpochInitDuration'] +\
+                            epoch['lEpochDurationInc'] * epiNum
+                        dif = i_end-i_begin
+                        ana_sig[i_begin:i_end] = np.ones(len(range(dif))) *\
+                            pq.Quantity(1, unit) * (epoch['fEpochInitLevel'] +
+                                                    epoch['fEpochLevelInc'] *
+                                                    epiNum)
+                        i_last += epoch['lEpochInitDuration']
+                seg.analogsignals.append(ana_sig)
+            segments.append(seg)
+
+        return segments
+
+
+BLOCKSIZE = 512
+
+headerDescriptionV1 = [
+    ('fFileSignature', 0, '4s'),
+    ('fFileVersionNumber', 4, 'f'),
+    ('nOperationMode', 8, 'h'),
+    ('lActualAcqLength', 10, 'i'),
+    ('nNumPointsIgnored', 14, 'h'),
+    ('lActualEpisodes', 16, 'i'),
+    ('lFileStartTime', 24, 'i'),
+    ('lDataSectionPtr', 40, 'i'),
+    ('lTagSectionPtr', 44, 'i'),
+    ('lNumTagEntries', 48, 'i'),
+    ('lSynchArrayPtr', 92, 'i'),
+    ('lSynchArraySize', 96, 'i'),
+    ('nDataFormat', 100, 'h'),
+    ('nADCNumChannels', 120, 'h'),
+    ('fADCSampleInterval', 122, 'f'),
+    ('fSynchTimeUnit', 130, 'f'),
+    ('lNumSamplesPerEpisode', 138, 'i'),
+    ('lPreTriggerSamples', 142, 'i'),
+    ('lEpisodesPerRun', 146, 'i'),
+    ('fADCRange', 244, 'f'),
+    ('lADCResolution', 252, 'i'),
+    ('nFileStartMillisecs', 366, 'h'),
+    ('nADCPtoLChannelMap', 378, '16h'),
+    ('nADCSamplingSeq', 410, '16h'),
+    ('sADCChannelName', 442, '10s'*16),
+    ('sADCUnits', 602, '8s'*16),
+    ('fADCProgrammableGain', 730, '16f'),
+    ('fInstrumentScaleFactor', 922, '16f'),
+    ('fInstrumentOffset', 986, '16f'),
+    ('fSignalGain', 1050, '16f'),
+    ('fSignalOffset', 1114, '16f'),
+
+    ('nDigitalEnable', 1436, 'h'),
+    ('nActiveDACChannel', 1440, 'h'),
+    ('nDigitalHolding', 1584, 'h'),
+    ('nDigitalInterEpisode', 1586, 'h'),
+    ('nDigitalValue', 2588, '10h'),
+    ('lDACFilePtr', 2048, '2i'),
+    ('lDACFileNumEpisodes', 2056, '2i'),
+    ('fDACCalibrationFactor', 2074, '4f'),
+    ('fDACCalibrationOffset', 2090, '4f'),
+    ('nWaveformEnable', 2296, '2h'),
+    ('nWaveformSource', 2300, '2h'),
+    ('nInterEpisodeLevel', 2304, '2h'),
+    ('nEpochType', 2308, '20h'),
+    ('fEpochInitLevel', 2348, '20f'),
+    ('fEpochLevelInc', 2428, '20f'),
+    ('lEpochInitDuration', 2508, '20i'),
+    ('lEpochDurationInc', 2588, '20i'),
+
+    ('nTelegraphEnable', 4512, '16h'),
+    ('fTelegraphAdditGain', 4576, '16f'),
+    ('sProtocolPath', 4898, '384s'),
+    ]
+
+
+headerDescriptionV2 = [
+    ('fFileSignature', 0, '4s'),
+    ('fFileVersionNumber', 4, '4b'),
+    ('uFileInfoSize', 8, 'I'),
+    ('lActualEpisodes', 12, 'I'),
+    ('uFileStartDate', 16, 'I'),
+    ('uFileStartTimeMS', 20, 'I'),
+    ('uStopwatchTime', 24, 'I'),
+    ('nFileType', 28, 'H'),
+    ('nDataFormat', 30, 'H'),
+    ('nSimultaneousScan', 32, 'H'),
+    ('nCRCEnable', 34, 'H'),
+    ('uFileCRC', 36, 'I'),
+    ('FileGUID', 40, 'I'),
+    ('uCreatorVersion', 56, 'I'),
+    ('uCreatorNameIndex', 60, 'I'),
+    ('uModifierVersion', 64, 'I'),
+    ('uModifierNameIndex', 68, 'I'),
+    ('uProtocolPathIndex', 72, 'I'),
+    ]
+
+
+sectionNames = [
+    'ProtocolSection',
+    'ADCSection',
+    'DACSection',
+    'EpochSection',
+    'ADCPerDACSection',
+    'EpochPerDACSection',
+    'UserListSection',
+    'StatsRegionSection',
+    'MathSection',
+    'StringsSection',
+    'DataSection',
+    'TagSection',
+    'ScopeSection',
+    'DeltaSection',
+    'VoiceTagSection',
+    'SynchArraySection',
+    'AnnotationSection',
+    'StatsSection',
+    ]
+
+
+protocolInfoDescription = [
+    ('nOperationMode', 'h'),
+    ('fADCSequenceInterval', 'f'),
+    ('bEnableFileCompression', 'b'),
+    ('sUnused1', '3s'),
+    ('uFileCompressionRatio', 'I'),
+    ('fSynchTimeUnit', 'f'),
+    ('fSecondsPerRun', 'f'),
+    ('lNumSamplesPerEpisode', 'i'),
+    ('lPreTriggerSamples', 'i'),
+    ('lEpisodesPerRun', 'i'),
+    ('lRunsPerTrial', 'i'),
+    ('lNumberOfTrials', 'i'),
+    ('nAveragingMode', 'h'),
+    ('nUndoRunCount', 'h'),
+    ('nFirstEpisodeInRun', 'h'),
+    ('fTriggerThreshold', 'f'),
+    ('nTriggerSource', 'h'),
+    ('nTriggerAction', 'h'),
+    ('nTriggerPolarity', 'h'),
+    ('fScopeOutputInterval', 'f'),
+    ('fEpisodeStartToStart', 'f'),
+    ('fRunStartToStart', 'f'),
+    ('lAverageCount', 'i'),
+    ('fTrialStartToStart', 'f'),
+    ('nAutoTriggerStrategy', 'h'),
+    ('fFirstRunDelayS', 'f'),
+    ('nChannelStatsStrategy', 'h'),
+    ('lSamplesPerTrace', 'i'),
+    ('lStartDisplayNum', 'i'),
+    ('lFinishDisplayNum', 'i'),
+    ('nShowPNRawData', 'h'),
+    ('fStatisticsPeriod', 'f'),
+    ('lStatisticsMeasurements', 'i'),
+    ('nStatisticsSaveStrategy', 'h'),
+    ('fADCRange', 'f'),
+    ('fDACRange', 'f'),
+    ('lADCResolution', 'i'),
+    ('lDACResolution', 'i'),
+    ('nExperimentType', 'h'),
+    ('nManualInfoStrategy', 'h'),
+    ('nCommentsEnable', 'h'),
+    ('lFileCommentIndex', 'i'),
+    ('nAutoAnalyseEnable', 'h'),
+    ('nSignalType', 'h'),
+    ('nDigitalEnable', 'h'),
+    ('nActiveDACChannel', 'h'),
+    ('nDigitalHolding', 'h'),
+    ('nDigitalInterEpisode', 'h'),
+    ('nDigitalDACChannel', 'h'),
+    ('nDigitalTrainActiveLogic', 'h'),
+    ('nStatsEnable', 'h'),
+    ('nStatisticsClearStrategy', 'h'),
+    ('nLevelHysteresis', 'h'),
+    ('lTimeHysteresis', 'i'),
+    ('nAllowExternalTags', 'h'),
+    ('nAverageAlgorithm', 'h'),
+    ('fAverageWeighting', 'f'),
+    ('nUndoPromptStrategy', 'h'),
+    ('nTrialTriggerSource', 'h'),
+    ('nStatisticsDisplayStrategy', 'h'),
+    ('nExternalTagType', 'h'),
+    ('nScopeTriggerOut', 'h'),
+    ('nLTPType', 'h'),
+    ('nAlternateDACOutputState', 'h'),
+    ('nAlternateDigitalOutputState', 'h'),
+    ('fCellID', '3f'),
+    ('nDigitizerADCs', 'h'),
+    ('nDigitizerDACs', 'h'),
+    ('nDigitizerTotalDigitalOuts', 'h'),
+    ('nDigitizerSynchDigitalOuts', 'h'),
+    ('nDigitizerType', 'h'),
+    ]
+
+ADCInfoDescription = [
+    ('nADCNum', 'h'),
+    ('nTelegraphEnable', 'h'),
+    ('nTelegraphInstrument', 'h'),
+    ('fTelegraphAdditGain', 'f'),
+    ('fTelegraphFilter', 'f'),
+    ('fTelegraphMembraneCap', 'f'),
+    ('nTelegraphMode', 'h'),
+    ('fTelegraphAccessResistance', 'f'),
+    ('nADCPtoLChannelMap', 'h'),
+    ('nADCSamplingSeq', 'h'),
+    ('fADCProgrammableGain', 'f'),
+    ('fADCDisplayAmplification', 'f'),
+    ('fADCDisplayOffset', 'f'),
+    ('fInstrumentScaleFactor', 'f'),
+    ('fInstrumentOffset', 'f'),
+    ('fSignalGain', 'f'),
+    ('fSignalOffset', 'f'),
+    ('fSignalLowpassFilter', 'f'),
+    ('fSignalHighpassFilter', 'f'),
+    ('nLowpassFilterType', 'b'),
+    ('nHighpassFilterType', 'b'),
+    ('fPostProcessLowpassFilter', 'f'),
+    ('nPostProcessLowpassFilterType', 'c'),
+    ('bEnabledDuringPN', 'b'),
+    ('nStatsChannelPolarity', 'h'),
+    ('lADCChannelNameIndex', 'i'),
+    ('lADCUnitsIndex', 'i'),
+    ]
+
+TagInfoDescription = [
+    ('lTagTime', 'i'),
+    ('sComment', '56s'),
+    ('nTagType', 'h'),
+    ('nVoiceTagNumber_or_AnnotationIndex', 'h'),
+    ]
+
+DACInfoDescription = [
+    ('nDACNum', 'h'),
+    ('nTelegraphDACScaleFactorEnable', 'h'),
+    ('fInstrumentHoldingLevel', 'f'),
+    ('fDACScaleFactor', 'f'),
+    ('fDACHoldingLevel', 'f'),
+    ('fDACCalibrationFactor', 'f'),
+    ('fDACCalibrationOffset', 'f'),
+    ('lDACChannelNameIndex', 'i'),
+    ('lDACChannelUnitsIndex', 'i'),
+    ('lDACFilePtr', 'i'),
+    ('lDACFileNumEpisodes', 'i'),
+    ('nWaveformEnable', 'h'),
+    ('nWaveformSource', 'h'),
+    ('nInterEpisodeLevel', 'h'),
+    ('fDACFileScale', 'f'),
+    ('fDACFileOffset', 'f'),
+    ('lDACFileEpisodeNum', 'i'),
+    ('nDACFileADCNum', 'h'),
+    ('nConditEnable', 'h'),
+    ('lConditNumPulses', 'i'),
+    ('fBaselineDuration', 'f'),
+    ('fBaselineLevel', 'f'),
+    ('fStepDuration', 'f'),
+    ('fStepLevel', 'f'),
+    ('fPostTrainPeriod', 'f'),
+    ('fPostTrainLevel', 'f'),
+    ('nMembTestEnable', 'h'),
+    ('nLeakSubtractType', 'h'),
+    ('nPNPolarity', 'h'),
+    ('fPNHoldingLevel', 'f'),
+    ('nPNNumADCChannels', 'h'),
+    ('nPNPosition', 'h'),
+    ('nPNNumPulses', 'h'),
+    ('fPNSettlingTime', 'f'),
+    ('fPNInterpulse', 'f'),
+    ('nLTPUsageOfDAC', 'h'),
+    ('nLTPPresynapticPulses', 'h'),
+    ('lDACFilePathIndex', 'i'),
+    ('fMembTestPreSettlingTimeMS', 'f'),
+    ('fMembTestPostSettlingTimeMS', 'f'),
+    ('nLeakSubtractADCIndex', 'h'),
+    ('sUnused', '124s'),
+    ]
+
+EpochInfoPerDACDescription = [
+    ('nEpochNum', 'h'),
+    ('nDACNum', 'h'),
+    ('nEpochType', 'h'),
+    ('fEpochInitLevel', 'f'),
+    ('fEpochLevelInc', 'f'),
+    ('lEpochInitDuration', 'i'),
+    ('lEpochDurationInc', 'i'),
+    ('lEpochPulsePeriod', 'i'),
+    ('lEpochPulseWidth', 'i'),
+    ('sUnused', '18s'),
+    ]
+
+EpochInfoDescription = [
+    ('nEpochNum', 'h'),
+    ('nDigitalValue', 'h'),
+    ('nDigitalTrainValue', 'h'),
+    ('nAlternateDigitalValue', 'h'),
+    ('nAlternateDigitalTrainValue', 'h'),
+    ('bEpochCompression', 'b'),
+    ('sUnused', '21s'),
+    ]